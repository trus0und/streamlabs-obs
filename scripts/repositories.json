{
    "root": [
        {
            "name": "obs-studio-node",
            "url": "https://s3-us-west-2.amazonaws.com/obsstudionodes3.streamlabs.com/",
            "archive": "osn-[VERSION]-release-[OS].tar.gz",
<<<<<<< HEAD
            "version": "0.9.17",
=======
            "version": "0.9.48",
>>>>>>> 3a369f51
            "win64": true,
            "osx": true
        },
        {
            "name": "node-libuiohook",
            "url": "https://slobs-node-libuiohook.s3-us-west-2.amazonaws.com/",
            "archive": "node-libuiohook-[VERSION]-[OS].tar.gz",
            "version": "1.0.11",
            "win64": true,
            "osx": true
        },
        {
            "name": "node-fontinfo",
            "url": "https://slobs-node-fontinfo.s3-us-west-2.amazonaws.com/",
            "archive": "node-fontinfo-[VERSION]-[OS].tar.gz",
            "version": "1.0.10",
            "win64": true,
            "osx": true
        },
        {
            "name": "font-manager",
            "url": "https://slobs-font-manager.s3-us-west-2.amazonaws.com/",
            "archive": "font-manager-[VERSION]-[OS].tar.gz",
            "version": "1.1.4",
            "win64": true,
            "osx": true
        },
        {
            "name": "crash-handler",
            "url": "https://slobs-crash-handler.s3-us-west-2.amazonaws.com/",
            "archive": "crash-handler-[VERSION]-[OS].tar.gz",
            "version": "1.0.9",
            "win64": true,
            "osx": true
        },
        {
            "name": "node-window-rendering",
            "url": "https://slobs-node-window-rendering.s3-us-west-2.amazonaws.com/",
            "archive": "node-window-rendering-[VERSION]-[OS].tar.gz",
            "version": "1.0.12",
            "win64": false,
            "osx": true
        },
        {
            "name": "game-overlay",
            "url": "https://obs-studio-deployment.s3-us-west-2.amazonaws.com/",
            "archive": "game-overlay-[VERSION].tar.gz",
            "version": "0.0.42",
            "win64": true,
            "osx": false
        }
    ]
}<|MERGE_RESOLUTION|>--- conflicted
+++ resolved
@@ -4,11 +4,7 @@
             "name": "obs-studio-node",
             "url": "https://s3-us-west-2.amazonaws.com/obsstudionodes3.streamlabs.com/",
             "archive": "osn-[VERSION]-release-[OS].tar.gz",
-<<<<<<< HEAD
-            "version": "0.9.17",
-=======
             "version": "0.9.48",
->>>>>>> 3a369f51
             "win64": true,
             "osx": true
         },
