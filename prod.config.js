const merge = require('webpack-merge');
const baseConfig = require('./base.config.js');
const TerserPlugin = require('terser-webpack-plugin');

module.exports = merge.smart(baseConfig, {
  entry: {
    renderer: './app/app.ts',
<<<<<<< HEAD
    updater: './updater/mac/ui.js',
    'guest-api': './guest-api'
=======
    updater: './updater/ui.js',
    'guest-api': './guest-api',
  },

  output: {
    filename: chunkData => {
      return chunkData.chunk.name === 'renderer' ? '[name].[contenthash].js' : '[name].js';
    },
    chunkFilename: '[name].[contenthash].js',
>>>>>>> 2e14e3da
  },

  mode: 'production',
  devtool: 'source-map',

  optimization: {
    minimizer: [
      new TerserPlugin({
        parallel: true,
        sourceMap: true,
        terserOptions: { mangle: false },
      }),
    ],
    usedExports: true,
  },
});<|MERGE_RESOLUTION|>--- conflicted
+++ resolved
@@ -5,11 +5,7 @@
 module.exports = merge.smart(baseConfig, {
   entry: {
     renderer: './app/app.ts',
-<<<<<<< HEAD
     updater: './updater/mac/ui.js',
-    'guest-api': './guest-api'
-=======
-    updater: './updater/ui.js',
     'guest-api': './guest-api',
   },
 
@@ -18,7 +14,6 @@
       return chunkData.chunk.name === 'renderer' ? '[name].[contenthash].js' : '[name].js';
     },
     chunkFilename: '[name].[contenthash].js',
->>>>>>> 2e14e3da
   },
 
   mode: 'production',
