{
  "version": "2",
  "checks": {
    "file-lines": {
      "config": {
        "threshold": 500
      }
    },
    "similar-code": {
      "config": {
        "threshold": 75
      }
    },
    "identical-code": {
      "config": {
        "threshold": 100
      }
    },
    "method-complexity": {
      "config": {
        "threshold": 10
      }
    },
    "method-lines": {
      "config": {
        "threshold": 30
      }
    },
    "method-count": {
      "config": {
        "threshold": 30
      }
    }
  },
  "plugins": {
    "tslint": {
      "enabled": true,
<<<<<<< HEAD
      "config": "tslint.json"
    },
    "stylelint": {
      "enabled": true,
      "config": ".stylelintrc",
      "exclude_patterns": ["**/*.vue", "docs/"]
=======
      "config": "tslint.json",
      "checks": {
        "prettier": {
          "enabled": false
        }
      }
>>>>>>> 8c0735e6
    }
  },
  "exclude_patterns": [
    "test/",
    "bin/",
    "scripts/",
    "vendor/",
    "**/*.d.ts",
    "app/services/streamlabels/definitions.ts",
    "**/*-api.ts"
  ]
}<|MERGE_RESOLUTION|>--- conflicted
+++ resolved
@@ -35,21 +35,17 @@
   "plugins": {
     "tslint": {
       "enabled": true,
-<<<<<<< HEAD
-      "config": "tslint.json"
-    },
-    "stylelint": {
-      "enabled": true,
-      "config": ".stylelintrc",
-      "exclude_patterns": ["**/*.vue", "docs/"]
-=======
       "config": "tslint.json",
       "checks": {
         "prettier": {
           "enabled": false
         }
       }
->>>>>>> 8c0735e6
+    },
+    "stylelint": {
+      "enabled": true,
+      "config": ".stylelintrc",
+      "exclude_patterns": ["**/*.vue", "docs/"]
     }
   },
   "exclude_patterns": [
