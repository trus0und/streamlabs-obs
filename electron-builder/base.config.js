--- conflicted
+++ resolved
@@ -31,12 +31,7 @@
     oneClick: false,
     perMachine: true,
     allowToChangeInstallationDirectory: true,
-<<<<<<< HEAD
     include: 'installer.nsh',
-=======
-    uninstallDisplayName: "Streamlabs OBS",
-    include: 'installer.nsh'
->>>>>>> 2e14e3da
   },
   publish: {
     provider: 'generic',
