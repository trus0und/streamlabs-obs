--- conflicted
+++ resolved
@@ -1,9 +1,5 @@
 import { HostsService } from 'services/hosts';
-<<<<<<< HEAD
-import { StatefulService, Inject, mutation, ViewHandler } from 'services/core';
-=======
-import { StatefulService, Inject, mutation, InitAfter } from 'services/core';
->>>>>>> 85432a29
+import { StatefulService, Inject, mutation, InitAfter, ViewHandler } from 'services/core';
 import { UserService, LoginLifecycle } from 'services/user';
 import { authorizedHeaders, handleResponse } from 'util/requests';
 import { $t } from 'services/i18n';
@@ -239,7 +235,6 @@
   'treat',
 ];
 
-<<<<<<< HEAD
 class RecentEventsViews extends ViewHandler<IRecentEventsState> {
   getEventString(event: IRecentEvent) {
     return {
@@ -299,9 +294,7 @@
   }
 }
 
-=======
 @InitAfter('UserService')
->>>>>>> 85432a29
 export class RecentEventsService extends StatefulService<IRecentEventsState> {
   @Inject() private hostsService: HostsService;
   @Inject() private userService: UserService;
