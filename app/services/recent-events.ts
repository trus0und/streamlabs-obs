--- conflicted
+++ resolved
@@ -7,12 +7,9 @@
 import { WebsocketService, TSocketEvent, IEventSocketEvent } from 'services/websocket';
 import pick from 'lodash/pick';
 import uuid from 'uuid/v4';
-<<<<<<< HEAD
 import ExecuteInCurrentWindow from 'util/execute-in-current-window';
-=======
 import { Subscription } from 'rxjs';
 import mapValues from 'lodash/mapValues';
->>>>>>> 9dd08a7f
 
 export interface IRecentEvent {
   name?: string;
@@ -107,8 +104,6 @@
   filterConfig: IRecentEventFilterConfig;
 }
 
-<<<<<<< HEAD
-=======
 const subscriptionMap = (subPlan: string) => {
   return {
     '1000': $t('Tier 1'),
@@ -156,7 +151,6 @@
   }[key];
 };
 
->>>>>>> 9dd08a7f
 /**
  * This function duplicates per-event logic from streamlabs.com for
  * creating cache keys used in fetching read status of events and
@@ -461,8 +455,6 @@
     return fetch(request).then(handleResponse);
   }
 
-<<<<<<< HEAD
-=======
   get filters() {
     const mainFilters = pick(this.state.filterConfig, [
       'donation',
@@ -585,7 +577,6 @@
     return $t('has subscribed (%{tier})', { tier: subscriptionMap(event.sub_plan) });
   }
 
->>>>>>> 9dd08a7f
   onSocketEvent(e: TSocketEvent) {
     if (e.type === 'eventsPanelSettingsUpdate') {
       if (e.message.muted != null) {
@@ -709,8 +700,6 @@
     this.ADD_RECENT_EVENT(messages);
   }
 
-<<<<<<< HEAD
-=======
   getEventString(event: IRecentEvent) {
     return {
       donation:
@@ -743,7 +732,6 @@
     }[event.type];
   }
 
->>>>>>> 9dd08a7f
   async toggleMuteEvents() {
     const headers = authorizedHeaders(
       this.userService.apiToken,
