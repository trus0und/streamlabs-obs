--- conflicted
+++ resolved
@@ -13,11 +13,8 @@
 import { v2 } from '../util/vec2';
 import { EditorCommandsService } from 'services/editor-commands';
 import { mutation } from './core';
-<<<<<<< HEAD
 import { byOS, OS } from 'util/operating-systems';
-=======
 import { TcpServerService } from './api/tcp-server';
->>>>>>> 2e14e3da
 
 interface IResizeRegion {
   name: string;
