import { Service } from 'services/core/service';
import { Inject } from 'services/core/injector';
import { UserService } from 'services/user';
import { CustomizationService, ICustomizationSettings } from 'services/customization';
import electron, { ipcRenderer } from 'electron';
import url from 'url';
import { WindowsService } from 'services/windows';
import { $t } from 'services/i18n';
import { StreamInfoService } from './stream-info';
import { InitAfter } from './core';

@InitAfter('StreamInfoService')
export class ChatService extends Service {
  @Inject() userService: UserService;
  @Inject() customizationService: CustomizationService;
  @Inject() windowsService: WindowsService;
  @Inject() streamInfoService: StreamInfoService;

  private chatView: Electron.BrowserView;
  private chatUrl = '';
  private electronWindowId: number;

  init() {
    // listen `streamInfoChanged` to init or deinit the chat
    this.chatUrl = this.streamInfoService.state.chatUrl;
    this.streamInfoService.streamInfoChanged.subscribe(streamInfo => {
      if (streamInfo.chatUrl === void 0) return; // chatUrl has not been changed

      // chat url has been changed, set the new chat url
      const oldChatUrl = this.chatUrl;
      this.chatUrl = streamInfo.chatUrl;

      // chat url has been changed to an empty string, deinit chat
      if (oldChatUrl && !this.chatUrl) {
        this.deinitChat();
        return;
      }

      if (!this.chatUrl) return;

<<<<<<< HEAD
    if (this.userService.isLoggedIn) this.initChat();
=======
      // chat url changed to a new valid url, init or reload chat
      if (oldChatUrl) {
        this.deinitChat();
        this.initChat();
      } else {
        this.initChat();
      }
    });
>>>>>>> 85432a29
  }

  refreshChat() {
    this.navigateToChat();
  }

  mountChat(electronWindowId: number) {
    this.electronWindowId = electronWindowId;
    if (!this.chatView) this.initChat();

    const win = electron.remote.BrowserWindow.fromId(electronWindowId);

    // This method was added in our fork
    (win as any).addBrowserView(this.chatView);
  }

  setChatBounds(position: IVec2, size: IVec2) {
    if (!this.chatView) return;

    this.chatView.setBounds({
      x: Math.round(position.x),
      y: Math.round(position.y),
      width: Math.round(size.x),
      height: Math.round(size.y),
    });
  }

  unmountChat(electronWindowId: number) {
    this.electronWindowId = null;
    if (!this.chatView) return;

    const win = electron.remote.BrowserWindow.fromId(electronWindowId);

    // @ts-ignore: this method was added in our fork
    win.removeBrowserView(this.chatView);
  }

  private initChat() {
    if (this.chatView) return;

    const partition = this.userService.state.auth.partition;

    this.chatView = new electron.remote.BrowserView({
      webPreferences: {
        partition,
        nodeIntegration: false,
      },
    });

    this.navigateToChat();
    this.bindWindowListener();
    this.bindDomReadyListener();

    this.customizationService.settingsChanged.subscribe(changed => {
      this.handleSettingsChanged(changed);
    });
  }

  private deinitChat() {
    // @ts-ignore: typings are incorrect
    this.chatView.destroy();
    this.chatView = null;
  }

  private async navigateToChat() {
    if (!this.chatUrl) return; // user has logged out
    this.chatView.webContents.loadURL(this.chatUrl).catch(this.handleRedirectError);

    // mount chat if electronWindowId is set and it has not been mounted yet
    if (this.electronWindowId) this.mountChat(this.electronWindowId);
  }

  handleRedirectError(e: Error) {
    // This error happens when the page redirects, which is expected for chat
    if (!e.message.match(/\(\-3\) loading/)) {
      throw e;
    }
  }

  private bindWindowListener() {
    electron.ipcRenderer.send('webContents-preventPopup', this.chatView.webContents.id);

    if (this.userService.platformType === 'youtube') {
      // Preventing navigation has to be done in the main process
      ipcRenderer.send('webContents-bindYTChat', this.chatView.webContents.id);

      this.chatView.webContents.on('will-navigate', (e, targetUrl) => {
        const parsed = url.parse(targetUrl);

        if (parsed.hostname === 'accounts.google.com') {
          electron.remote.dialog
            .showMessageBox({
              title: $t('YouTube Chat'),
              message: $t(
                'This action cannot be performed inside Streamlabs OBS. To interact with chat, you can open this chat in a web browser.',
              ),
              buttons: [$t('OK'), $t('Open In Web Browser')],
            })
            .then(({ response }) => {
              if (response === 1) {
                electron.remote.shell.openExternal(this.chatUrl);
              }
            });
        }
      });
    }

    this.chatView.webContents.on('new-window', (evt, targetUrl) => {
      const parsedUrl = url.parse(targetUrl);
      const protocol = parsedUrl.protocol;

      if (protocol === 'http:' || protocol === 'https:') {
        if (
          parsedUrl.host &&
          parsedUrl.query &&
          (parsedUrl.host === 'twitch.tv' || parsedUrl.host.endsWith('.twitch.tv')) &&
          parsedUrl.query.includes('ffz-settings')
        ) {
          this.windowsService.createOneOffWindow(
            {
              componentName: 'FFZSettings',
              title: $t('FrankerFaceZ Settings'),
              queryParams: {},
              size: {
                width: 800,
                height: 800,
              },
            },
            'ffz-settings',
          );
        } else {
          electron.remote.shell.openExternal(targetUrl);
        }
      }
    });
  }

  private bindDomReadyListener() {
    const settings = this.customizationService.getSettings();

    this.chatView.webContents.on('dom-ready', () => {
      this.chatView.webContents.setZoomFactor(settings.chatZoomFactor);

      if (settings.enableBTTVEmotes && this.userService.platform.type === 'twitch') {
        this.chatView.webContents.executeJavaScript(
          `
          localStorage.setItem('bttv_clickTwitchEmotes', true);
          localStorage.setItem('bttv_darkenedMode', ${
            this.customizationService.isDarkTheme ? 'true' : 'false'
          });

          var bttvscript = document.createElement('script');
          bttvscript.setAttribute('src','https://cdn.betterttv.net/betterttv.js');
          document.head.appendChild(bttvscript);

          function loadLazyEmotes() {
            var els = document.getElementsByClassName('lazy-emote');

            Array.prototype.forEach.call(els, el => {
              const src = el.getAttribute('data-src');
              if (el.src !== 'https:' + src) el.src = src;
            });

            setTimeout(loadLazyEmotes, 1000);
          }

          loadLazyEmotes();
        `,
          true,
        );
      }

      if (settings.enableFFZEmotes && this.userService.platform.type === 'twitch') {
        this.chatView.webContents.executeJavaScript(
          `
          var ffzscript1 = document.createElement('script');
          ffzscript1.setAttribute('src','https://cdn.frankerfacez.com/script/script.min.js');
          document.head.appendChild(ffzscript1);
        `,
          true,
        );
      }
    });
  }

  private handleSettingsChanged(changed: Partial<ICustomizationSettings>) {
    if (!this.chatView) return;

    if (changed.chatZoomFactor) {
      this.chatView.webContents.setZoomFactor(changed.chatZoomFactor);
    }

    if (changed.enableBTTVEmotes != null || changed.enableFFZEmotes != null) {
      this.refreshChat();
    }
  }
}<|MERGE_RESOLUTION|>--- conflicted
+++ resolved
@@ -38,9 +38,6 @@
 
       if (!this.chatUrl) return;
 
-<<<<<<< HEAD
-    if (this.userService.isLoggedIn) this.initChat();
-=======
       // chat url changed to a new valid url, init or reload chat
       if (oldChatUrl) {
         this.deinitChat();
@@ -49,7 +46,6 @@
         this.initChat();
       }
     });
->>>>>>> 85432a29
   }
 
   refreshChat() {
