import Vue from 'vue';
import { PersistentStatefulService } from 'services/core/persistent-stateful-service';
import { UserService } from 'services/user';
import { HostsService } from 'services/hosts';
import { SourcesService } from 'services/sources';
import { ISource } from 'services/sources/sources-api';
import { Source } from 'services/sources/source';
import { SourceFiltersService } from 'services/source-filters';
import { mutation } from 'services/core/stateful-service';
import { Inject } from 'services/core/injector';
import { WebsocketService, TSocketEvent, IAlertPlayingSocketEvent } from 'services/websocket';
import { StreamingService } from 'services/streaming';
import { WindowsService } from 'services/windows';
import { handleResponse, authorizedHeaders } from 'util/requests';
import * as obs from '../../../obs-api';
import path from 'path';
import fs from 'fs';
import https from 'https';
import electron from 'electron';
import { TObsValue } from 'components/obs/inputs/ObsInput';
import { $t } from 'services/i18n';
import { throttle } from 'lodash-decorators';
import * as Interfaces from './definitions';
import { AppService } from 'services/app';
import { propsToSettings } from 'util/obs';
import { InitAfter } from '../core';

@InitAfter('UserService')
export class FacemasksService extends PersistentStatefulService<Interfaces.IFacemasksServiceState> {
  @Inject() userService: UserService;
  @Inject() hostsService: HostsService;
  @Inject() websocketService: WebsocketService;
  @Inject() sourcesService: SourcesService;
  @Inject() sourceFiltersService: SourceFiltersService;
  @Inject() streamingService: StreamingService;
  @Inject() private windowsService: WindowsService;
  @Inject() appService: AppService;

  cdn = `https://${this.hostsService.facemaskCDN}`;
  facemaskFilter: obs.IFilter = null;
  socketConnectionActive = false;
  downloadProgress = {};
  isDownloading = false;
  renderLock = false;

  static defaultState: Interfaces.IFacemasksServiceState = {
    modtimeMap: {},
    active: false,
    downloadProgress: 0,
    settings: {
      enabled: false,
      donations_enabled: false,
      subs_enabled: false,
      sub_duration: 8,
      bits_enabled: false,
      bits_duration: 10,
      bits_price: 500,
      pricing_options: [200, 500, 1000, 2000, 10000],
      primary_platform: 'twitch_account',
      partnered: false,
      facemasks: [],
      duration: 10,
      username: null,
      device: {
        name: null,
        value: null,
      },
    },
  };

  init() {
<<<<<<< HEAD
    // MAC-TODO: We are not supporting facemasks on mac at launch
    // super.init();
    // this.subscribeToSourceAdded();
    // this.userService.userLogin.subscribe(() => {
    //   this.startup();
    // });
    // this.streamingService.streamingStatusChange.subscribe(status => {
    //   if (status === 'starting' && this.userService.isLoggedIn()) this.startup();
    // });
=======
    super.init();
    this.subscribeToSourceAdded();
    this.userService.userLogin.subscribe(() => {
      this.startup();
    });
    this.streamingService.streamingStatusChange.subscribe(status => {
      if (status === 'starting' && this.userService.isLoggedIn) this.startup();
    });
>>>>>>> f29020e5
  }

  startup() {
    this.fetchFacemaskSettings()
      .then(response => {
        this.checkFacemaskSettings(response);
      })
      .catch(err => {
        this.SET_ACTIVE(false);
      });
  }

  activate() {
    this.SET_ACTIVE(true);
    this.initSocketConnection();
  }

  checkForPlugin() {
    return obs.ModuleFactory.modules().includes('facemask-plugin.dll');
  }

  notifyFailure() {
    this.SET_ACTIVE(false);
    electron.remote.dialog
      .showMessageBox(electron.remote.getCurrentWindow(), {
        type: 'warning',
        message: $t('We encountered an issue setting up your Face Mask Library'),
        detail: $t('Click Retry to try again'),
        buttons: ['Retry', 'OK'],
      })
      .then(({ response }) => {
        if (response === 0) {
          this.startup();
        }
      });
  }

  notifyPluginMissing() {
    const ok = electron.remote.dialog.showMessageBox(electron.remote.getCurrentWindow(), {
      type: 'warning',
      message: $t('Unable to find face mask plugin. You will not be able to use Face Masks'),
      buttons: ['OK'],
    });
  }

  get apiToken() {
    return this.userService.apiToken;
  }

  private initSocketConnection(): void {
    if (!this.socketConnectionActive) {
      this.websocketService.socketEvent.subscribe(e => this.onSocketEvent(e));
      this.socketConnectionActive = true;
    }
  }

  private subscribeToSourceAdded(): void {
    this.sourcesService.sourceAdded.subscribe(e => this.onSourceAdded(e));
  }

  fetchViewerMaskSelection(sub: Interfaces.IFacemaskSubscription) {
    const endpoint = 'slobs/facemasks/subscription';
    const data = {
      twitch_id: this.state.settings.twitch_id,
      subscriber_twitch_id: sub.subscriberId,
      tier: sub.subPlan,
    };
    const postData = {
      method: 'POST',
      body: JSON.stringify(data),
      headers: new Headers({ 'Content-Type': 'application/json' }),
    };

    return this.formRequest(endpoint, postData);
  }

  trigger(uuid: string, duration: number) {
    this.updateFilter({
      Mask: `${uuid}.json`,
      alertActivate: true,
      alertDuration: duration,
    });
    setTimeout(() => {
      this.updateFilter({ alertActivate: false });
      this.renderLock = false;
    }, 500);
  }

  playMask(uuid: string) {
    if (this.facemaskFilter && !this.renderLock) {
      this.renderLock = true;
      this.trigger(uuid, this.state.settings.duration);
    }
  }

  playRandomMask() {
    this.playMask(
      this.state.settings.facemasks[
        Math.floor(Math.random() * this.state.settings.facemasks.length)
      ].uuid,
    );
  }

  shouldPlayDonation() {
    return this.state.settings.donations_enabled;
  }

  shouldPlaySubscription() {
    return this.state.settings.subs_enabled;
  }

  shouldPlayBits(amount: string) {
    return (
      this.state.settings.bits_enabled && parseInt(amount, 10) >= this.state.settings.bits_price
    );
  }

  onSocketEvent(event: TSocketEvent) {
    if (!this.state.active) {
      return;
    }

    if (event.type === 'alertPlaying') {
      this.onAlertPlayingSocketEvent(event);
    }
  }

  onAlertPlayingSocketEvent(event: IAlertPlayingSocketEvent) {
    if (this.renderLock) {
      return;
    }

    if (event.message.facemask && this.shouldPlayDonation()) {
      this.playMask(event.message.facemask);
    }

    if (event.message.type === 'subscription' && this.shouldPlaySubscription()) {
      this.playRandomMask();
    }

    if (event.message.type === 'bits' && this.shouldPlayBits(event.message.amount)) {
      this.playRandomMask();
    }
  }

  onSourceAdded(event: ISource) {
    if (this.state.active && event.type === 'dshow_input') {
      this.setupFilter();
    }
  }

  updateFilter(settings: Dictionary<TObsValue>) {
    if (this.facemaskFilter) {
      try {
        this.facemaskFilter.update(settings);
      } catch (e) {
        this.facemaskFilter = null;
        this.setupFilter();
      }
    }
  }

  getInputDevicesList() {
    const dummy = obs.InputFactory.create('dshow_input', 'fake tmp dshow device', {});
    const properties = dummy.properties.get('video_device_id') as obs.IListProperty;
    const devices = properties.details.items as Interfaces.IInputDeviceSelection[];
    dummy.release();
    devices.forEach(device => {
      device.selected = false;
    });

    if (devices.length === 1) {
      devices[0].selected = true;
    }

    const enabled = this.state.settings.device.value;

    if (enabled) {
      devices.forEach(device => {
        if (enabled === (device.value as string)) {
          device.selected = true;
        }
      });
    }
    return devices;
  }

  getDeviceStatus() {
    const availableDevices = this.getInputDevicesList();
    const enabledDeviceId = this.state.settings.device ? this.state.settings.device.value : null;
    const availableDeviceSelected = enabledDeviceId
      ? availableDevices.some(device => enabledDeviceId === (device.value as string))
      : false;

    return this.state.settings.enabled && availableDeviceSelected;
  }

  checkFacemaskSettings(settings: Interfaces.IFacemaskSettings) {
    this.SET_SETTINGS(settings);

    if (!settings.enabled) {
      this.SET_ACTIVE(false);
      return;
    }

    if (!this.checkForPlugin()) {
      this.SET_ACTIVE(false);
      this.notifyPluginMissing();
      return;
    }

    if (settings.device.name && settings.device.value) {
      this.setupFilter();
    } else {
      this.SET_ACTIVE(false);
    }

    if (this.isDownloading) {
      return;
    }

    const uuids = settings.facemasks.map((mask: Interfaces.IFacemask) => {
      return { uuid: mask.uuid, intro: mask.is_intro };
    });

    this.isDownloading = true;

    const missingMasks = uuids.filter(mask => this.checkDownloaded(mask.uuid));
    const downloads = missingMasks.map(mask =>
      this.downloadAndSaveModtime(mask.uuid, mask.intro, false),
    );

    this.setDownloadProgress(missingMasks.map(mask => mask.uuid));

    Promise.all(downloads)
      .then(responses => {
        this.ensureModtimes(settings.facemasks);
        this.isDownloading = false;
      })
      .catch(err => {
        console.log(err);
        this.notifyFailure();
        this.isDownloading = false;
      });
  }

  setDownloadProgress(downloads: string[]) {
    this.state.settings.facemasks.forEach(mask => {
      this.downloadProgress[mask.uuid] = 1;
    });
    downloads.forEach(uuid => {
      this.downloadProgress[uuid] = 0;
    });
  }

  @throttle(500)
  updateDownloadProgress() {
    let progress = 0;

    if (!this.state.settings.enabled) {
      return;
    }

    Object.keys(this.downloadProgress).forEach(key => {
      progress += this.downloadProgress[key];
    });

    if (progress / Object.keys(this.downloadProgress).length === 1 && this.state.active) {
      progress = 1;
    } else {
      progress = progress / Object.keys(this.downloadProgress).length;
    }

    this.SET_DOWNLOAD_PROGRESS(progress);
  }

  getEnabledStatus() {
    return this.state.settings.enabled;
  }

  fetchFacemaskSettings() {
    return this.formRequest('slobs/facemasks/settings');
  }

  async updateFacemaskSettings(settings: Interfaces.IUserFacemaskSettings) {
    const endpoint = 'slobs/facemasks/settings';
    const postData = {
      method: 'POST',
      body: JSON.stringify(settings),
      headers: new Headers({ 'Content-Type': 'application/json' }),
    };
    await this.formRequest(endpoint, postData);
    this.startup();
  }

  setupFilter() {
    const sources = this.sourcesService.views.getSources();

    const dshowInputs = sources.filter(source => {
      return source.type === 'dshow_input';
    });

    this.updateFilterReference(dshowInputs);
  }

  getMatchingWebcams(dshowInputs: Source[]) {
    return dshowInputs.filter(videoInput => {
      const settings = propsToSettings(videoInput.getObsInput().properties);
      return settings.video_device_id === this.state.settings.device.value;
    });
  }

  updateFilterReference(dshowInputs: Source[]) {
    if (dshowInputs.length) {
      const matches = this.getMatchingWebcams(dshowInputs);

      if (matches.length === 1) {
        const slobsSource = matches[0];
        const target = slobsSource.getObsInput();
        const fmFilter = target.findFilter('Face Mask Plugin');

        if (!fmFilter) {
          this.facemaskFilter = this.sourceFiltersService.add(
            slobsSource.sourceId,
            'face_mask_filter',
            'Face Mask Plugin',
            {
              maskFolder: this.facemasksDirectory,
              alertDuration: this.state.settings.duration,
              alertDoIntro: false,
              alertDoOutro: false,
              alertActivate: false,
            },
          );
        } else {
          this.facemaskFilter = fmFilter;
          this.updateFilter({
            maskFolder: this.facemasksDirectory,
            alertDuration: this.state.settings.duration,
            alertDoIntro: false,
            alertDoOutro: false,
            alertActivate: false,
          });
        }
      }
    } else {
      this.facemaskFilter = null;
    }
  }

  ensureModtimes(data: Interfaces.IFacemask[]) {
    const requiredModtimes = data.map(mask => mask.uuid);
    const availableModtimes = Object.keys(this.state.modtimeMap);
    const missingModtimes = requiredModtimes.filter(uuid => !availableModtimes.includes(uuid));
    this.getMissingModtimes(missingModtimes).then(() => {
      this.updateMasks(data);
    });
  }

  getMissingModtimes(missing: string[]) {
    return new Promise((resolve, reject) => {
      const asyncReads = missing.map(uuid => this.readFile(uuid));
      Promise.all(asyncReads)
        .then(results => resolve())
        .catch(err => {
          this.notifyFailure();
          reject();
        });
    });
  }

  updateMasks(data: Interfaces.IFacemask[]) {
    const needsUpdate = data.reduce((result, mask) => {
      if (this.state.modtimeMap[mask.uuid].modtime < mask.modtime - 3600) {
        result.push({ uuid: mask.uuid, intro: mask.is_intro });
      }
      return result;
    }, []);

    const downloads = needsUpdate.map(mask =>
      this.downloadAndSaveModtime(mask.uuid, mask.intro, true),
    );

    Promise.all(downloads)
      .then(() => {
        this.activate();
      })
      .catch(err => {
        console.log(err);
        this.notifyFailure();
      });
  }

  readFile(uuid: string) {
    const maskPath = this.libraryPath(uuid);
    return new Promise((resolve, reject) => {
      fs.readFile(maskPath, 'utf8', (readError, data) => {
        if (readError) reject(readError);
        try {
          const maskData = JSON.parse(data);
          this.ADD_MODTIME(uuid, maskData.modtime, maskData.is_intro);
          resolve();
        } catch (parseError) {
          fs.unlinkSync(maskPath);
          reject(parseError);
        }
      });
    });
  }

  checkDownloaded(uuid: string) {
    const maskPath = this.libraryPath(uuid);
    return !fs.existsSync(maskPath);
  }

  enableMask(uuid: string) {
    this.downloadMask(uuid).then(modtime => {
      this.ADD_MODTIME(uuid, modtime, false);
    });
  }

  // Try to download a mask, resolve whether operation was successful or not
  downloadAndSaveModtime(uuid: string, intro: boolean, update = false): Promise<any> {
    return new Promise((resolve, reject) => {
      this.downloadMask(uuid, update)
        .then(modtime => {
          if (modtime) {
            this.ADD_MODTIME(uuid, modtime, intro);
          }
          resolve();
        })
        .catch(err => {
          reject(err);
        });
    });
  }

  // Returns a promise that resolves with a masks modtime or false if it is already downloaded
  downloadMask(uuid: string, update = false): Promise<number> {
    const maskPath = this.libraryPath(uuid);

    // Don't re-download the facemask if we have already downloaded it unless it needs to be updated
    if (!update && fs.existsSync(maskPath)) {
      return Promise.resolve(null);
    }

    let fileContent = '';

    return new Promise((resolve, reject) => {
      this.ensureFacemasksDirectory();

      https.get(this.libraryUrl(uuid), response => {
        const writeStream = fs.createWriteStream(maskPath);

        const length = parseInt(response.headers['content-length'], 10);
        let current = 0;

        response.on('data', chunk => {
          current += chunk.length;
          this.downloadProgress[uuid] = current / length;
          this.updateDownloadProgress();
          fileContent += chunk;
        });

        writeStream.on('finish', () => {
          try {
            const data = JSON.parse(fileContent) as Interfaces.IFacemask;
            this.downloadProgress[uuid] = 1;
            this.updateDownloadProgress();
            resolve(data.modtime);
          } catch (err) {
            reject(err);
          }
        });
        response.pipe(writeStream);
      });
    });
  }

  showSettings(categoryName?: string) {
    this.windowsService.showWindow({
      componentName: 'FacemaskSettings',
      title: $t('Face Mask Settings'),
      queryParams: { categoryName },
      size: {
        width: 850,
        height: 800,
      },
    });
  }

  closeSettings() {
    this.windowsService.closeChildWindow();
  }

  get active() {
    return this.state.active;
  }

  @mutation()
  private ADD_MODTIME(uuid: string, modtime: number, intro: boolean) {
    Vue.set(this.state.modtimeMap, uuid, { modtime, intro });
  }

  @mutation()
  private SET_ACTIVE(active: boolean) {
    this.state.active = active;
  }

  @mutation()
  private SET_SETTINGS(settings: Interfaces.IFacemaskSettings) {
    this.state.settings = settings;
  }

  @mutation()
  private SET_DOWNLOAD_PROGRESS(progress: number) {
    this.state.downloadProgress = progress;
  }

  private ensureFacemasksDirectory() {
    if (!fs.existsSync(this.facemasksDirectory)) {
      fs.mkdirSync(this.facemasksDirectory);
    }
  }

  private libraryPath(uuid: string) {
    return path.join(this.facemasksDirectory, `${uuid}.json`);
  }

  private get facemasksDirectory() {
    return path.join(this.appService.appDataDirectory, 'plugin_config/facemask-plugin');
  }

  private libraryUrl(uuid: string) {
    return `${this.cdn}${uuid}.json`;
  }

  private formRequest(endpoint: string, options: any = {}) {
    const host = this.hostsService.streamlabs;
    const headers = authorizedHeaders(this.apiToken, options.headers);
    const url = `https://${host}/api/v5/${endpoint}`;
    const request = new Request(url, { ...options, headers });

    return fetch(request).then(handleResponse);
  }
}<|MERGE_RESOLUTION|>--- conflicted
+++ resolved
@@ -69,7 +69,6 @@
   };
 
   init() {
-<<<<<<< HEAD
     // MAC-TODO: We are not supporting facemasks on mac at launch
     // super.init();
     // this.subscribeToSourceAdded();
@@ -77,18 +76,8 @@
     //   this.startup();
     // });
     // this.streamingService.streamingStatusChange.subscribe(status => {
-    //   if (status === 'starting' && this.userService.isLoggedIn()) this.startup();
+    //   if (status === 'starting' && this.userService.isLoggedIn) this.startup();
     // });
-=======
-    super.init();
-    this.subscribeToSourceAdded();
-    this.userService.userLogin.subscribe(() => {
-      this.startup();
-    });
-    this.streamingService.streamingStatusChange.subscribe(status => {
-      if (status === 'starting' && this.userService.isLoggedIn) this.startup();
-    });
->>>>>>> f29020e5
   }
 
   startup() {
