import { Service } from 'services/core/service';
import { Inject } from 'services/core/injector';
import { SceneCollectionsServerApiService } from 'services/scene-collections/server-api';
import { RootNode } from './nodes/root';
import { SourcesNode, ISourceInfo } from './nodes/sources';
import { ScenesNode, ISceneSchema } from './nodes/scenes';
import { SceneItemsNode, ISceneItemInfo } from './nodes/scene-items';
import { TransitionsNode } from './nodes/transitions';
import { HotkeysNode } from './nodes/hotkeys';
import { SceneFiltersNode } from './nodes/scene-filters';
import path from 'path';
import electron from 'electron';
import fs from 'fs';
import { parse } from './parse';
import { ScenesService } from 'services/scenes';
import { SourcesService } from 'services/sources';
import { E_AUDIO_CHANNELS } from 'services/audio';
import { AppService } from 'services/app';
import { RunInLoadingMode } from 'services/app/app-decorators';
import { HotkeysService } from 'services/hotkeys';
import namingHelpers from '../../util/NamingHelpers';
import { WindowsService } from 'services/windows';
import { UserService } from 'services/user';
import { TcpServerService } from 'services/api/tcp-server';
import { OverlaysPersistenceService, IDownloadProgress } from './overlays';
import {
  ISceneCollectionsManifestEntry,
  ISceneCollectionSchema,
  ISceneCollectionsServiceApi,
  ISceneCollectionCreateOptions,
} from '.';
import { SceneCollectionsStateService } from './state';
import { Subject } from 'rxjs';
import { TransitionsService } from 'services/transitions';
import { $t } from '../i18n';
import { StreamingService, EStreamingState } from 'services/streaming';
import { DefaultHardwareService } from 'services/hardware';
<<<<<<< HEAD
import { byOS, OS } from 'util/operating-systems';
=======
import Utils from 'services/utils';
>>>>>>> 0ffbe228

const uuid = window['require']('uuid/v4');

export const NODE_TYPES = {
  RootNode,
  SourcesNode,
  ScenesNode,
  SceneItemsNode,
  TransitionsNode,
  HotkeysNode,
  SceneFiltersNode,
  TransitionNode: TransitionsNode, // Alias old name to new node
};

interface ISceneCollectionInternalCreateOptions extends ISceneCollectionCreateOptions {
  /** A function that can be used to set up some state.
   * This should really only be used by the OBS importer.
   */
  setupFunction?: () => boolean;

  auto?: boolean;
}

const DEFAULT_COLLECTION_NAME = 'Scenes';

/**
 * V2 of the scene collections service:
 * - Completely asynchronous
 * - Server side backup
 */
export class SceneCollectionsService extends Service implements ISceneCollectionsServiceApi {
  @Inject('SceneCollectionsServerApiService')
  serverApi: SceneCollectionsServerApiService;
  @Inject('SceneCollectionsStateService')
  stateService: SceneCollectionsStateService;
  @Inject() scenesService: ScenesService;
  @Inject() sourcesService: SourcesService;
  @Inject() appService: AppService;
  @Inject() hotkeysService: HotkeysService;
  @Inject() windowsService: WindowsService;
  @Inject() userService: UserService;
  @Inject() overlaysPersistenceService: OverlaysPersistenceService;
  @Inject() tcpServerService: TcpServerService;
  @Inject() transitionsService: TransitionsService;
  @Inject() streamingService: StreamingService;
  @Inject() private defaultHardwareService: DefaultHardwareService;

  collectionAdded = new Subject<ISceneCollectionsManifestEntry>();
  collectionRemoved = new Subject<ISceneCollectionsManifestEntry>();
  collectionSwitched = new Subject<ISceneCollectionsManifestEntry>();
  collectionWillSwitch = new Subject<void>();
  collectionUpdated = new Subject<ISceneCollectionsManifestEntry>();

  /**
   * Whether a valid collection is currently loaded.
   * Is used to decide whether we should save.
   */
  private collectionLoaded = false;

  /**
   * true if the scene-collections sync in progress
   */
  private syncPending = false;

  /**
   * Does not use the standard init function so we can have asynchronous
   * initialization.
   */
  async initialize() {
    await this.migrate();
    await this.stateService.loadManifestFile();
    await this.safeSync();
    if (this.activeCollection) {
      await this.load(this.activeCollection.id);
    } else if (this.collections.length > 0) {
      let latestId = this.collections[0].id;
      let latestModified = this.collections[0].modified;

      this.collections.forEach(collection => {
        if (collection.modified > latestModified) {
          latestModified = collection.modified;
          latestId = collection.id;
        }
      });

      await this.load(latestId);
    } else {
      await this.create({ auto: true });
    }
  }

  /**
   * Should be called when a new user logs in.  If the user has
   * scene collections backed up on the server, it will reset
   * the manifest and load from the server.
   */
  @RunInLoadingMode()
  async setupNewUser() {
    await this.initialize();
  }

  /**
   * Generally called on application shutdown.
   */
  async deinitialize() {
    await this.disableAutoSave();
    await this.save();
    await this.deloadCurrentApplicationState();
    await this.safeSync();
    await this.stateService.flushManifestFile();
  }

  /**
   * Saves the current scene collection
   */
  async save(): Promise<void> {
    if (!this.collectionLoaded) return;
    if (!this.activeCollection) return;
    await this.saveCurrentApplicationStateAs(this.activeCollection.id);
    this.stateService.SET_MODIFIED(this.activeCollection.id, new Date().toISOString());
  }

  /**
   * This is a safe method that will load the requested scene collection.
   * It is responsible for cleaning up and saving any existing config,
   * setting the app in the apropriate loading state, and updating the state
   * and server.
   * @param id The id of the colleciton to load
   * @param shouldAttemptRecovery whether a new copy of the file should
   * be downloaded from the server if loading fails.
   */
  @RunInLoadingMode()
  async load(id: string, shouldAttemptRecovery = true): Promise<void> {
    await this.deloadCurrentApplicationState();
    try {
      await this.setActiveCollection(id);
      await this.readCollectionDataAndLoadIntoApplicationState(id);
    } catch (e) {
      console.error('Error loading collection!', e);

      if (shouldAttemptRecovery) {
        await this.attemptRecovery(id);
      } else {
        console.warn(`Unsuccessful recovery of scene collection ${id} attempted`);
        electron.remote.dialog.showMessageBox(Utils.getMainWindow(), {
          message: $t('Failed to load scene collection.  A new one will be created instead.'),
        });
        await this.create();
      }
    }
  }

  /**
   * Creates and switches to a new blank scene collection
   *
   * @param options An optional object containing a setup function
   * @see {ISceneCollectionCreateOptions}
   */
  @RunInLoadingMode()
  async create(
    options: ISceneCollectionInternalCreateOptions = {},
  ): Promise<ISceneCollectionsManifestEntry> {
    await this.deloadCurrentApplicationState();

    const name = options.name || this.suggestName(DEFAULT_COLLECTION_NAME);
    const id = uuid();

    await this.insertCollection(id, name, options.auto || false);
    await this.setActiveCollection(id);
    if (options.needsRename) this.stateService.SET_NEEDS_RENAME(id);

    if (options.setupFunction && options.setupFunction()) {
      // Do nothing
    } else {
      this.setupEmptyCollection();
    }

    this.collectionLoaded = true;
    await this.save();
    return this.getCollection(id);
  }

  /**
   * Deletes a scene collection.  If no id is specified, it
   * will delete the current collection.
   * @param id the id of the collection to delete
   */
  async delete(id?: string): Promise<void> {
    // tslint:disable-next-line:no-parameter-reassignment TODO
    id = id || this.activeCollection.id;
    const removingActiveCollection = id === this.activeCollection.id;

    if (removingActiveCollection) {
      await this.appService.runInLoadingMode(async () => {
        await this.removeCollection(id);

        if (this.collections.length > 0) {
          await this.load(this.collections[0].id);
        } else {
          await this.create();
        }
      });
    } else {
      await this.removeCollection(id);
    }
  }

  /**
   * Renames a scene collection.
   * @param name the name of the new scene collection
   * @param id if not present, will operate on the current collection
   */
  async rename(name: string, id?: string) {
    this.stateService.RENAME_COLLECTION(
      id || this.activeCollection.id,
      name,
      new Date().toISOString(),
    );
    await this.safeSync();
    this.collectionUpdated.next(this.getCollection(id));
  }

  /**
   * Calls sync, but will never cause a rejected promise.
   * Instead, it will log an error and continue.
   */
  async safeSync(retries = 2) {
    if (!this.canSync()) return;

    if (this.syncPending) {
      console.error(
        'Unable to start the scenes-collection sync process while prev process is not finished',
      );
      return;
    }

    this.syncPending = true;
    try {
      await this.sync();
      this.syncPending = false;
    } catch (e) {
      this.syncPending = false;

      console.error(`Scene collection sync failed (Attempt ${3 - retries}/3)`, e);
      if (retries > 0) await this.safeSync(retries - 1);
    }
  }

  /**
   * Duplicates a scene collection.
   * @param name the name of the new scene collection
   * @param id An optional ID, if omitted the active collection ID is used
   */
  async duplicate(name: string, id?: string) {
    await this.disableAutoSave();

    // tslint:disable-next-line:no-parameter-reassignment TODO
    id = id || this.activeCollection.id;
    const newId = uuid();
    await this.insertCollection(newId, name, false, id);
    this.stateService.SET_NEEDS_RENAME(newId);
    this.enableAutoSave();
  }

  downloadProgress = new Subject<IDownloadProgress>();

  /**
   * Install a new overlay from a URL
   * @param url the URL of the overlay file
   * @param name the name of the overlay
   * @param progressCallback a callback that receives progress of the download
   */
  @RunInLoadingMode({ hideStyleBlockers: false })
  async installOverlay(url: string, name: string) {
    const pathName = await this.overlaysPersistenceService.downloadOverlay(
      url,
      (progress: IDownloadProgress) => {
        this.downloadProgress.next(progress);
      },
    );
    const collectionName = this.suggestName(name);
    await this.loadOverlay(pathName, collectionName);
  }

  /**
   * Install a new overlay from a file path
   * @param filePath the location of the overlay file
   * @param name the name of the overlay
   */
  @RunInLoadingMode()
  async loadOverlay(filePath: string, name: string) {
    await this.deloadCurrentApplicationState();

    const id: string = uuid();
    await this.insertCollection(id, name);
    await this.setActiveCollection(id);

    try {
      await this.overlaysPersistenceService.loadOverlay(filePath);
      this.setupDefaultAudio();
    } catch (e) {
      // We tried really really hard :(
      console.error('Overlay installation failed', e);
    }

    this.collectionLoaded = true;
    await this.save();
  }

  /**
   * Based on the provided name, suggest a new name that does
   * not conflict with any current name.
   *
   * Name conflicts are actually ok in this system, but can
   * be a little confusing for the user, so we soft-enforce
   * it in the UI layer.
   * @param name the base name
   */
  suggestName(name: string) {
    return namingHelpers.suggestName(name, (name: string) => {
      return !!this.collections.find(collection => {
        return collection.name === name;
      });
    });
  }

  /**
   * Show the window to manage scene collections
   */
  showManageWindow() {
    this.windowsService.showWindow({
      componentName: 'ManageSceneCollections',
      title: $t('Manage Scene Collections'),
      size: {
        width: 700,
        height: 800,
      },
    });
  }

  /**
   * Returns the collection with the specified id
   * @param id the id of the collection
   */
  getCollection(id: string): ISceneCollectionsManifestEntry {
    return this.collections.find(coll => coll.id === id);
  }

  /**
   * Used by StreamDeck and platform API.
   * This method is potentially *very* expensive
   */
  fetchSceneCollectionsSchema(): Promise<ISceneCollectionSchema[]> {
    const promises: Promise<ISceneCollectionSchema>[] = [];

    this.collections.forEach(collection => {
      const data = this.stateService.readCollectionFile(collection.id);

      promises.push(
        new Promise<ISceneCollectionSchema>(resolve => {
          const root = parse(data, NODE_TYPES);
          const collectionSchema: ISceneCollectionSchema = {
            id: collection.id,
            name: collection.name,

            scenes: root.data.scenes.data.items.map((sceneData: ISceneSchema) => {
              return {
                id: sceneData.id,
                name: sceneData.name,
                sceneItems: sceneData.sceneItems.data.items.map((sceneItemData: ISceneItemInfo) => {
                  return {
                    sceneItemId: sceneItemData.id,
                    sourceId: sceneItemData.sourceId,
                  };
                }),
              };
            }),

            sources: root.data.sources.data.items.map((sourceData: ISourceInfo) => {
              return {
                id: sourceData.id,
                name: sourceData.name,
                type: sourceData.type,
                channel: sourceData.channel,
              };
            }),
          };

          resolve(collectionSchema);
        }),
      );
    });

    return Promise.all(promises);
  }

  get collections() {
    return this.stateService.collections;
  }

  get activeCollection() {
    return this.stateService.activeCollection;
  }

  /* PRIVATE ----------------------------------------------------- */

  /**
   * Loads the scenes/sources/etc associated with a scene collection
   * from disk into the current application state.
   * @param id The id of the collection to load
   */
  private async readCollectionDataAndLoadIntoApplicationState(id: string): Promise<void> {
    const exists = await this.stateService.collectionFileExists(id);

    if (exists) {
      let data: string;

      try {
        data = this.stateService.readCollectionFile(id);
        if (data == null) throw new Error('Got blank data from collection file');

        await this.loadDataIntoApplicationState(data);
      } catch (e) {
        /*
         * FIXME: we invoke `loadDataIntoApplicationState` a second time below,
         *  which can cause partial state from the call above to still
         *  be present and result in duplicate items (for instance, scenes)
         *  and methods being invoked (like `updateRegisteredHotkeys`) as
         *  part of the loading process.
         */
        console.error('Error while loading collection, restoring backup', e);
        // Check for a backup and load it
        const exists = await this.stateService.collectionFileExists(id, true);

        // If there's no backup, throw the original error
        if (!exists) throw e;

        data = this.stateService.readCollectionFile(id, true);
        await this.loadDataIntoApplicationState(data);
      }

      if (this.scenesService.views.scenes.length === 0) {
        throw new Error('Scene collection was loaded but there were no scenes.');
      }

      // Everything was successful, write a backup
      this.stateService.writeDataToCollectionFile(id, data, true);
      this.collectionLoaded = true;
    } else {
      await this.attemptRecovery(id);
    }
  }

  /**
   * Parses and loads the given JSON string into application state
   * @param data Scene collection JSON data
   */
  private async loadDataIntoApplicationState(data: string) {
    const root: RootNode = parse(data, NODE_TYPES);

    if (!root.data.sources.isAllSupported()) {
      const backupName = `${this.activeCollection.name} - Backup`;

      await this.duplicate(backupName);
      await electron.remote.dialog.showMessageBox(electron.remote.getCurrentWindow(), {
        title: 'Unsupported Sources',
        type: 'warning',
        message: `The scene collection you are loading has sources that are not supported by your current operating system. These sources will be removed before loading the scene collection. A backup of this collection with the original sources preserved has been created with the name: ${backupName}`,
      });
    }

    await root.load();
    this.hotkeysService.bindHotkeys();
  }

  /**
   * Writes the current application state to a file with the given id
   * @param id the id to save under
   */
  private async saveCurrentApplicationStateAs(id: string) {
    const root = new RootNode();
    await root.save();
    const data = JSON.stringify(root, null, 2);

    this.stateService.writeDataToCollectionFile(id, data);
  }

  /**
   * Attempts to recover and load a copy of this scene
   * collection from the server.
   * @param id The id of the collection to recover
   */
  private async attemptRecovery(id: string) {
    // Check if the server has a copy
    const collection = this.collections.find(coll => coll.id === id);

    if (collection.serverId && this.userService.isLoggedIn) {
      const coll = await this.serverApi.fetchSceneCollection(collection.serverId);

      if (coll.scene_collection.data) {
        // A local hard delete without notifying the server
        // will force a fresh download from the server on next sync
        this.stateService.HARD_DELETE_COLLECTION(id);
        await this.safeSync();

        // Find the newly downloaded collection and load it
        const newCollection = this.collections.find(coll => coll.serverId === collection.serverId);

        if (newCollection) {
          await this.load(newCollection.id, false);
          return;
        }
      }
    }
  }

  /**
   * This deloads all scenes and sources and gets the application
   * ready to load a new config file.  This should only ever be
   * performed while the application is already in a "LOADING" state.
   */
  private async deloadCurrentApplicationState() {
    this.tcpServerService.stopRequestsHandling();

    this.collectionWillSwitch.next();

    await this.disableAutoSave();
    await this.save();

    // we should remove inactive scenes first to avoid the switching between scenes
    try {
      this.scenesService.views.scenes.forEach(scene => {
        if (scene.id === this.scenesService.views.activeSceneId) return;
        scene.remove(true);
      });

      if (this.scenesService.views.activeScene) {
        this.scenesService.views.activeScene.remove(true);
      }

      this.sourcesService.views.sources.forEach(source => {
        if (source.type !== 'scene') source.remove();
      });

      this.transitionsService.deleteAllTransitions();
      this.transitionsService.deleteAllConnections();

      this.streamingService.setSelectiveRecording(false);
    } catch (e) {
      console.error('Error deloading application state', e);
    }

    this.hotkeysService.clearAllHotkeys();
    this.collectionLoaded = false;
  }

  /**
   * Creates the scenes and sources that come in by default
   * in an empty scene collection.
   */
  private setupEmptyCollection() {
    this.scenesService.createScene('Scene', { makeActive: true });
    this.setupDefaultAudio();
    this.transitionsService.ensureTransition();
  }

  /**
   * Creates the default audio sources
   */
  private setupDefaultAudio() {
    this.sourcesService.createSource(
      'Desktop Audio',
      byOS({ [OS.Windows]: 'wasapi_output_capture', [OS.Mac]: 'coreaudio_output_capture' }),
      {},
      { channel: E_AUDIO_CHANNELS.OUTPUT_1 },
    );
    const defaultId = this.defaultHardwareService.state.defaultAudioDevice
      ? this.defaultHardwareService.state.defaultAudioDevice
      : undefined;
    this.sourcesService.createSource(
      'Mic/Aux',
      byOS({ [OS.Windows]: 'wasapi_input_capture', [OS.Mac]: 'coreaudio_input_capture' }),
      { device_id: defaultId },
      { channel: E_AUDIO_CHANNELS.INPUT_1 },
    );
  }

  /**
   * Creates and persists new collection from the current application state
   * or from another scene collection's contents.
   */
  private async insertCollection(id: string, name: string, auto = false, fromId?: string) {
    if (fromId) {
      await this.stateService.copyCollectionFile(fromId, id);
    } else {
      await this.saveCurrentApplicationStateAs(id);
    }

    this.stateService.ADD_COLLECTION(id, name, new Date().toISOString(), auto);
    await this.safeSync();
    this.collectionAdded.next(this.collections.find(coll => coll.id === id));
  }

  /**
   * Deletes on the server and removes from the store
   */
  private async removeCollection(id: string) {
    this.collectionRemoved.next(this.collections.find(coll => coll.id === id));
    this.stateService.DELETE_COLLECTION(id);
    await this.safeSync();

    // Currently we don't remove files on disk in case we need to recover them
    // manually at a later point in time.  Once we are more comfortable with
    // the system, we can start actually deleting files from disk.
  }

  private autoSaveInterval: number;
  private autoSavePromise: Promise<void>;

  enableAutoSave() {
    if (this.autoSaveInterval) return;
    this.autoSaveInterval = window.setInterval(async () => {
      if (this.streamingService.state.streamingStatus === EStreamingState.Live) return;

      this.autoSavePromise = this.save();
      await this.autoSavePromise;
      this.stateService.flushManifestFile();
    }, 60 * 1000);
  }

  async disableAutoSave() {
    if (this.autoSaveInterval) clearInterval(this.autoSaveInterval);
    this.autoSaveInterval = null;

    // Wait for the current saving process to finish
    if (this.autoSavePromise) await this.autoSavePromise;
  }

  private async setActiveCollection(id: string) {
    const collection = this.collections.find(coll => coll.id === id);

    if (collection) {
      if (collection.serverId && this.userService.isLoggedIn) {
        try {
          await this.serverApi.makeSceneCollectionActive(collection.serverId);
        } catch (e) {
          console.warn('Failed setting active collection');
        }
      }
      this.stateService.SET_ACTIVE_COLLECTION(id);
      this.collectionSwitched.next(collection);
    }
  }

  private get legacyDirectory() {
    return path.join(this.appService.appDataDirectory, 'SceneConfigs');
  }

  /**
   * Synchronizes with the server based on the current state
   * of the manifest.  It can either be used in a "fire and forget"
   * manner, or you can wait on the promise.  If you wait on the
   * promise, it will ensure that files are fully synchronized as
   * of the time of the original function invocation.
   * This function is idempotent.
   * This function is a no-op if the user is logged out.
   *
   * This function essentially performs 6 tasks all in parallel:
   * - Delete collections on the server that were deleted locally
   * - Delete collections locally that were deleted on the server
   * - Create collections on the server that were created locally
   * - Create collections locally that were created on the server
   * - Upload collections that have newer versions locally
   * - Download collections that have newer version on the server
   */
  private async sync() {
    if (!this.canSync()) return;

    const serverCollections = (await this.serverApi.fetchSceneCollections()).data;

    let failed = false;

    for (const onServer of serverCollections) {
      const inManifest = this.stateService.state.collections.find(
        coll => coll.serverId === onServer.id,
      );

      if (inManifest) {
        if (inManifest.deleted) {
          const success = await this.performSyncStep('Delete on server', async () => {
            await this.serverApi.deleteSceneCollection(inManifest.serverId);
            this.stateService.HARD_DELETE_COLLECTION(inManifest.id);
          });

          if (!success) failed = true;
        } else if (new Date(inManifest.modified) > new Date(onServer.last_updated_at)) {
          const success = await this.performSyncStep('Update on server', async () => {
            const exists = await this.stateService.collectionFileExists(inManifest.id);

            if (exists) {
              const data = this.stateService.readCollectionFile(inManifest.id);

              if (data) {
                await this.serverApi.updateSceneCollection({
                  data,
                  id: inManifest.serverId,
                  name: inManifest.name,
                  last_updated_at: inManifest.modified,
                });
              }
            }
          });

          if (!success) failed = true;
        } else if (new Date(inManifest.modified) < new Date(onServer.last_updated_at)) {
          const success = await this.performSyncStep('Update from server', async () => {
            const response = await this.serverApi.fetchSceneCollection(onServer.id);
            this.stateService.writeDataToCollectionFile(
              inManifest.id,
              response.scene_collection.data,
            );

            this.stateService.RENAME_COLLECTION(
              inManifest.id,
              onServer.name,
              onServer.last_updated_at,
            );
          });

          if (!success) failed = true;
        } else {
          console.log('Up to date file: ', inManifest.id);
        }
      } else {
        const success = await this.performSyncStep('Insert from server', async () => {
          const id: string = uuid();
          const response = await this.serverApi.fetchSceneCollection(onServer.id);

          // Empty data means that the collection was created from the Streamlabs
          // dashboard and does not currently have any scenes assoicated with it.
          // The first time we try to load this collection, we will initialize it
          // with some scenes.

          if (response.scene_collection.data != null) {
            this.stateService.writeDataToCollectionFile(id, response.scene_collection.data);
          }

          this.stateService.ADD_COLLECTION(id, onServer.name, onServer.last_updated_at);
          this.stateService.SET_SERVER_ID(id, onServer.id);
        });

        if (!success) failed = true;
      }
    }

    for (const inManifest of this.stateService.state.collections) {
      const onServer = serverCollections.find(coll => coll.id === inManifest.serverId);

      // We already dealt with the overlap above
      if (!onServer) {
        if (!inManifest.serverId) {
          // Delete any auto collections if there are any collections that were
          // downloaded from the server.
          if (serverCollections.length && inManifest.auto) {
            const success = this.performSyncStep('Delete from server', async () => {
              this.stateService.HARD_DELETE_COLLECTION(inManifest.id);
            });

            if (!success) failed = true;
          } else {
            const success = await this.performSyncStep('Insert on server', async () => {
              const data = this.stateService.readCollectionFile(inManifest.id);

              const response = await this.serverApi.createSceneCollection({
                data,
                name: inManifest.name,
                last_updated_at: inManifest.modified,
              });

              this.stateService.SET_SERVER_ID(inManifest.id, response.id);
            });

            if (!success) failed = true;
          }
        } else {
          const success = this.performSyncStep('Delete from server', async () => {
            this.stateService.HARD_DELETE_COLLECTION(inManifest.id);
          });

          if (!success) failed = true;
        }
      }
    }

    await this.stateService.flushManifestFile();

    if (failed) throw new Error('Sync failed!');
  }

  /**
   * Performs a sync step, catches any errors, and returns
   * true/false depending on whether the step succeeded
   */
  private async performSyncStep(name: string, stepRunner: () => Promise<void>): Promise<boolean> {
    try {
      await stepRunner();
      console.debug(`Sync step succeeded: ${name}`);
      return true;
    } catch (e) {
      console.error(`Sync step failed: ${name}`, e);
      return false;
    }
  }

  /**
   * Migrates to V2 scene collections if needed.
   */
  private async migrate() {
    const legacyExists = await new Promise<boolean>(resolve => {
      fs.exists(this.legacyDirectory, exists => resolve(exists));
    });

    const newExists = await new Promise<boolean>(resolve => {
      fs.exists(this.stateService.collectionsDirectory, exists => resolve(exists));
    });

    if (legacyExists && !newExists) {
      const files = await new Promise<string[]>((resolve, reject) => {
        fs.readdir(this.legacyDirectory, (err, files) => {
          if (err) {
            reject(err);
            return;
          }

          resolve(files);
        });
      });

      const filtered = files.filter(file => {
        if (file.match(/\.bak$/)) return false;
        const name = file.replace(/\.[^/.]+$/, '');
        return !!name;
      });

      for (const file of filtered) {
        const oldData = await new Promise<string>((resolve, reject) => {
          fs.readFile(path.join(this.legacyDirectory, file), (err, data) => {
            if (err) {
              console.error(`Failed migrating file ${file}`);
              resolve('');
            }

            resolve(data.toString());
          });
        });

        if (oldData) {
          await this.stateService.ensureDirectory();
          const id: string = uuid();
          await this.stateService.writeDataToCollectionFile(id, oldData);
          this.stateService.ADD_COLLECTION(
            id,
            file.replace(/\.[^/.]+$/, ''),
            new Date().toISOString(),
          );
        }
      }

      // Try to import the active collection
      const data = localStorage.getItem('PersistentStatefulService-ScenesCollectionsService');

      if (data) {
        const parsed = JSON.parse(data);

        if (parsed['activeCollection']) {
          const name = parsed['activeCollection'];
          const collection = this.collections.find(coll => coll.name === name);

          if (collection) await this.setActiveCollection(collection.id);
        }
      }
    }
  }

  canSync(): boolean {
    return this.userService.isLoggedIn && !this.appService.state.argv.includes('--nosync');
  }
}<|MERGE_RESOLUTION|>--- conflicted
+++ resolved
@@ -35,11 +35,8 @@
 import { $t } from '../i18n';
 import { StreamingService, EStreamingState } from 'services/streaming';
 import { DefaultHardwareService } from 'services/hardware';
-<<<<<<< HEAD
 import { byOS, OS } from 'util/operating-systems';
-=======
 import Utils from 'services/utils';
->>>>>>> 0ffbe228
 
 const uuid = window['require']('uuid/v4');
 
