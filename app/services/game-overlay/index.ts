--- conflicted
+++ resolved
@@ -288,11 +288,7 @@
   }
 
   async setEnabled(shouldEnable: boolean = true) {
-<<<<<<< HEAD
-    if (!this.userService.isLoggedIn) {
-=======
-    if (shouldEnable && !this.userService.isLoggedIn()) {
->>>>>>> 85432a29
+    if (shouldEnable && !this.userService.isLoggedIn) {
       return Promise.reject($t('Please log in to use the in-game overlay.'));
     }
 
