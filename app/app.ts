/*global SLOBS_BUNDLE_ID*/

import { I18nService, $t } from 'services/i18n';

// eslint-disable-next-line
window['eval'] = global.eval = () => {
  throw new Error('window.eval() is disabled for security');
};

import 'reflect-metadata';
import Vue from 'vue';

import { createStore } from './store';
import { WindowsService } from './services/windows';
import { ObsUserPluginsService } from 'services/obs-user-plugins';
import { AppService } from './services/app';
import Utils from './services/utils';
import electron from 'electron';
import * as Sentry from '@sentry/browser';
import * as Integrations from '@sentry/integrations';
import VTooltip from 'v-tooltip';
import Toasted from 'vue-toasted';
import VueI18n from 'vue-i18n';
import VModal from 'vue-js-modal';
import VeeValidate from 'vee-validate';
import ChildWindow from 'components/windows/ChildWindow.vue';
import OneOffWindow from 'components/windows/OneOffWindow.vue';
import { UserService, setSentryContext } from 'services/user';
import { getResource } from 'services';
import * as obs from '../obs-api';
import path from 'path';
import util from 'util';
import uuid from 'uuid/v4';
import Blank from 'components/windows/Blank.vue';
import Main from 'components/windows/Main.vue';
import CustomLoader from 'components/CustomLoader';
import { getOS, OS } from 'util/operating-systems';
import process from 'process';

const crashHandler = window['require']('crash-handler');

const { ipcRenderer, remote, app, contentTracing } = electron;
const slobsVersion = Utils.env.SLOBS_VERSION;
const isProduction = Utils.env.NODE_ENV === 'production';
const isPreview = !!Utils.env.SLOBS_PREVIEW;

// TODO: Used by Eddy for debugging. Remove later.
if (!isProduction) {
  const windowId = Utils.getWindowId();
  process.title = `SLOBS Renderer ${windowId}`;
}

// This is the development DSN
let sentryDsn = 'https://8f444a81edd446b69ce75421d5e91d4d@sentry.io/252950';

if (isProduction) {
  // This is the production DSN
  sentryDsn = 'https://6971fa187bb64f58ab29ac514aa0eb3d@sentry.io/251674';

  electron.crashReporter.start({
    productName: 'streamlabs-obs',
    companyName: 'streamlabs',
    ignoreSystemCrashHandler: true,
    submitURL:
      'https://sentry.io/api/1283430/minidump/?sentry_key=01fc20f909124c8499b4972e9a5253f2',
    extra: {
      'sentry[release]': slobsVersion,
      processType: 'renderer',
    },
  });
}

let usingSentry = false;
const windowId = Utils.getWindowId();

function wrapLogFn(fn: string) {
  const old: Function = console[fn];
  console[fn] = (...args: any[]) => {
    old.apply(console, args);

    const level = fn === 'log' ? 'info' : fn;

    sendLogMsg(level, ...args);
  };
}

function sendLogMsg(level: string, ...args: any[]) {
  const serialized = args
    .map(arg => {
      if (typeof arg === 'string') return arg;

      return util.inspect(arg);
    })
    .join(' ');

  ipcRenderer.send('logmsg', { level, sender: windowId, message: serialized });
}

['log', 'info', 'warn', 'error'].forEach(wrapLogFn);

if (windowId === 'worker') {
  console.log(`Bundle Id: ${SLOBS_BUNDLE_ID}`);
}

window.addEventListener('error', e => {
  sendLogMsg('error', e.error);
});

window.addEventListener('unhandledrejection', e => {
  sendLogMsg('error', e.reason);
});

if (
  (isProduction || process.env.SLOBS_REPORT_TO_SENTRY) &&
  !electron.remote.process.env.SLOBS_IPC
) {
  usingSentry = true;

  Sentry.init({
    dsn: sentryDsn,
<<<<<<< HEAD
    release: slobsVersion,
    sampleRate: isPreview || getOS() === OS.Mac ? 1.0 : 0.1,
=======
    release: `${slobsVersion}-${SLOBS_BUNDLE_ID}`,
    sampleRate: isPreview ? 1.0 : 0.1,
>>>>>>> 2e14e3da
    beforeSend: event => {
      // Because our URLs are local files and not publicly
      // accessible URLs, we simply truncate and send only
      // the filename.  Unfortunately sentry's electron support
      // isn't that great, so we do this hack.
      // Some discussion here: https://github.com/getsentry/sentry/issues/2708
      const normalize = (filename: string) => {
        const splitArray = filename.split('/');
        return splitArray[splitArray.length - 1];
      };

      if (event.exception && event.exception.values[0].stacktrace) {
        event.exception.values[0].stacktrace.frames.forEach(frame => {
          frame.filename = normalize(frame.filename);
        });
      }

      if (event.request) {
        event.request.url = normalize(event.request.url);
      }

      return event;
    },
    integrations: [new Integrations.Vue({ Vue })],
  });

  const oldConsoleError = console.error;

  console.error = (msg: string, ...params: any[]) => {
    oldConsoleError(msg, ...params);

    Sentry.withScope(scope => {
      if (params[0] instanceof Error) {
        scope.setExtra('exception', params[0].stack);
      }

      scope.setExtra('console-args', JSON.stringify(params, null, 2));
      Sentry.captureMessage(msg, Sentry.Severity.Error);
    });
  };
}

require('./app.g.less');
require('./themes.g.less');

// Initiates tooltips and sets their parent wrapper
Vue.use(VTooltip);
VTooltip.options.defaultContainer = '#mainWrapper';
Vue.use(Toasted);
Vue.use(VeeValidate); // form validations
Vue.use(VModal);

// Disable chrome default drag/drop behavior
document.addEventListener('dragover', event => event.preventDefault());
document.addEventListener('dragenter', event => event.preventDefault());
document.addEventListener('drop', event => event.preventDefault());

export const apiInitErrorResultToMessage = (resultCode: obs.EVideoCodes) => {
  switch (resultCode) {
    case obs.EVideoCodes.NotSupported: {
      return $t('OBSInit.NotSupportedError');
    }
    case obs.EVideoCodes.ModuleNotFound: {
      return $t('OBSInit.ModuleNotFoundError');
    }
    default: {
      return $t('OBSInit.UnknownError');
    }
  }
};

const showDialog = (message: string): void => {
  electron.remote.dialog.showErrorBox($t('OBSInit.ErrorTitle'), message);
};

document.addEventListener('DOMContentLoaded', async () => {
  const store = createStore();

  // setup VueI18n plugin
  Vue.use(VueI18n);

  const i18n = new VueI18n({
    locale: 'en-US',
    fallbackLocale: 'en-US',
    messages: {},
    silentTranslationWarn: false,
    missing: (language: string, key: string) => {
      if (isProduction) return;
      console.error(`Missing translation found for ${language} -- "${key}"`);
    },
  });
  I18nService.setVuei18nInstance(i18n);

<<<<<<< HEAD
  const appService: AppService = AppService.instance;

  if (!Utils.isOneOffWindow()) {
    crashHandler.registerProcess(appService.pid, false);
=======
  if (!Utils.isOneOffWindow()) {
    crashHandler.registerProcess(process.pid, false);
>>>>>>> 2e14e3da
  }

  // The worker window can safely access services immediately
  if (Utils.isWorkerWindow()) {
    const windowsService: WindowsService = WindowsService.instance;

    // Services
    const obsUserPluginsService: ObsUserPluginsService = ObsUserPluginsService.instance;

    // This is used for debugging
    window['obs'] = obs;

    // Host a new OBS server instance
    obs.IPC.host(`slobs-${uuid()}`);
    obs.NodeObs.SetWorkingDirectory(
      path.join(
        electron.remote.app.getAppPath().replace('app.asar', 'app.asar.unpacked'),
        'node_modules',
        'obs-studio-node',
      ),
    );

    await obsUserPluginsService.initialize();

    // Initialize OBS API
    const apiResult = obs.NodeObs.OBS_API_initAPI(
      'en-US',
      appService.appDataDirectory,
      electron.remote.process.env.SLOBS_VERSION,
    );

    if (apiResult !== obs.EVideoCodes.Success) {
      const message = apiInitErrorResultToMessage(apiResult);
      showDialog(message);

      crashHandler.unregisterProcess(appService.pid);

      obs.NodeObs.StopCrashHandler();
      obs.IPC.disconnect();

      electron.ipcRenderer.send('shutdownComplete');
      return;
    }

    ipcRenderer.on('closeWindow', () => windowsService.closeMainWindow());
    I18nService.instance.load();
    AppService.instance.load();
  }

  if (Utils.isChildWindow()) {
    ipcRenderer.on('closeWindow', () => {
      const windowsService: WindowsService = WindowsService.instance;
      windowsService.closeChildWindow();
    });
  }

  // create a root Vue component
  const windowId = Utils.getCurrentUrlParams().windowId;
  const vm = new Vue({
    i18n,
    store,
    el: '#app',
    render: h => {
      if (windowId === 'worker') return h(Blank);
      if (windowId === 'child') {
        if (store.state.bulkLoadFinished) {
          return h(ChildWindow);
        }

        return h(CustomLoader);
      }
      if (windowId === 'main') return h(Main);
      return h(OneOffWindow);
    },
  });

  if (Utils.isMainWindow()) {
    electron.remote.getCurrentWindow().show();
  }

  // Perform some final initialization now that services are ready
  ipcRenderer.on('initFinished', () => {
    // setup translations for the current window
    if (!Utils.isWorkerWindow()) {
      I18nService.uploadTranslationsToVueI18n();
    }

    if (usingSentry) {
      const userService = getResource<UserService>('UserService');
      const ctx = userService.getSentryContext();
      if (ctx) setSentryContext(ctx);
      userService.sentryContext.subscribe(setSentryContext);
    }
  });
});

if (Utils.isDevMode()) {
  window.addEventListener('error', () => ipcRenderer.send('showErrorAlert'));
  window.addEventListener('keyup', ev => {
    if (ev.key === 'F12') electron.ipcRenderer.send('openDevTools');
  });
}<|MERGE_RESOLUTION|>--- conflicted
+++ resolved
@@ -118,13 +118,8 @@
 
   Sentry.init({
     dsn: sentryDsn,
-<<<<<<< HEAD
-    release: slobsVersion,
+    release: `${slobsVersion}-${SLOBS_BUNDLE_ID}`,
     sampleRate: isPreview || getOS() === OS.Mac ? 1.0 : 0.1,
-=======
-    release: `${slobsVersion}-${SLOBS_BUNDLE_ID}`,
-    sampleRate: isPreview ? 1.0 : 0.1,
->>>>>>> 2e14e3da
     beforeSend: event => {
       // Because our URLs are local files and not publicly
       // accessible URLs, we simply truncate and send only
@@ -218,15 +213,8 @@
   });
   I18nService.setVuei18nInstance(i18n);
 
-<<<<<<< HEAD
-  const appService: AppService = AppService.instance;
-
-  if (!Utils.isOneOffWindow()) {
-    crashHandler.registerProcess(appService.pid, false);
-=======
   if (!Utils.isOneOffWindow()) {
     crashHandler.registerProcess(process.pid, false);
->>>>>>> 2e14e3da
   }
 
   // The worker window can safely access services immediately
@@ -234,6 +222,7 @@
     const windowsService: WindowsService = WindowsService.instance;
 
     // Services
+    const appService: AppService = AppService.instance;
     const obsUserPluginsService: ObsUserPluginsService = ObsUserPluginsService.instance;
 
     // This is used for debugging
@@ -262,7 +251,7 @@
       const message = apiInitErrorResultToMessage(apiResult);
       showDialog(message);
 
-      crashHandler.unregisterProcess(appService.pid);
+      crashHandler.unregisterProcess(process.pid);
 
       obs.NodeObs.StopCrashHandler();
       obs.IPC.disconnect();
