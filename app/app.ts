import { I18nService, $t } from 'services/i18n';

// eslint-disable-next-line
window['eval'] = global.eval = () => {
  throw new Error('window.eval() is disabled for security');
};

import 'reflect-metadata';
import Vue from 'vue';

import { createStore } from './store';
import { WindowsService } from './services/windows';
import { ObsUserPluginsService } from 'services/obs-user-plugins';
import { AppService } from './services/app';
import Utils from './services/utils';
import electron from 'electron';
import * as Sentry from '@sentry/browser';
import * as Integrations from '@sentry/integrations';
import VTooltip from 'v-tooltip';
import Toasted from 'vue-toasted';
import VueI18n from 'vue-i18n';
import VModal from 'vue-js-modal';
import VeeValidate from 'vee-validate';
import ChildWindow from 'components/windows/ChildWindow.vue';
import OneOffWindow from 'components/windows/OneOffWindow.vue';
import electronLog from 'electron-log';
import { UserService, setSentryContext } from 'services/user';
import { getResource } from 'services';
import * as obs from '../obs-api';
import path from 'path';
import uuid from 'uuid/v4';
import Blank from 'components/windows/Blank.vue';
import Main from 'components/windows/Main.vue';
import CustomLoader from 'components/CustomLoader';

// MAC-TODO
// const crashHandler = window['require']('crash-handler');

const { ipcRenderer, remote } = electron;
const slobsVersion = remote.process.env.SLOBS_VERSION;
const isProduction = process.env.NODE_ENV === 'production';
const isPreview = !!remote.process.env.SLOBS_PREVIEW;

// This is the development DSN
let sentryDsn = 'https://8f444a81edd446b69ce75421d5e91d4d@sentry.io/252950';

if (isProduction) {
  // This is the production DSN
  sentryDsn = 'https://6971fa187bb64f58ab29ac514aa0eb3d@sentry.io/251674';

  electron.crashReporter.start({
    productName: 'streamlabs-obs',
    companyName: 'streamlabs',
    ignoreSystemCrashHandler: true,
    submitURL:
      'https://sentry.io/api/1283430/minidump/?sentry_key=01fc20f909124c8499b4972e9a5253f2',
    extra: {
      'sentry[release]': slobsVersion,
      processType: 'renderer',
    },
  });
}

let usingSentry = false;

if (
  (isProduction || process.env.SLOBS_REPORT_TO_SENTRY) &&
  !electron.remote.process.env.SLOBS_IPC
) {
  usingSentry = true;

  Sentry.init({
    dsn: sentryDsn,
    release: slobsVersion,
    sampleRate: isPreview ? 1.0 : 0.1,
    beforeSend: event => {
      // Because our URLs are local files and not publicly
      // accessible URLs, we simply truncate and send only
      // the filename.  Unfortunately sentry's electron support
      // isn't that great, so we do this hack.
      // Some discussion here: https://github.com/getsentry/sentry/issues/2708
      const normalize = (filename: string) => {
        const splitArray = filename.split('/');
        return splitArray[splitArray.length - 1];
      };

      if (event.exception && event.exception.values[0].stacktrace) {
        event.exception.values[0].stacktrace.frames.forEach(frame => {
          frame.filename = normalize(frame.filename);
        });
      }

      if (event.request) {
        event.request.url = normalize(event.request.url);
      }

      return event;
    },
    integrations: [new Integrations.Vue({ Vue })],
  });

  const oldConsoleError = console.error;

  console.error = (msg: string, ...params: any[]) => {
    oldConsoleError(msg, ...params);

    Sentry.withScope(scope => {
      if (params[0] instanceof Error) {
        scope.setExtra('exception', params[0].stack);
      }

      scope.setExtra('console-args', JSON.stringify(params, null, 2));
      Sentry.captureMessage(msg, Sentry.Severity.Error);
    });
  };
}

require('./app.g.less');
require('./themes.g.less');

// Initiates tooltips and sets their parent wrapper
Vue.use(VTooltip);
VTooltip.options.defaultContainer = '#mainWrapper';
Vue.use(Toasted);
Vue.use(VeeValidate); // form validations
Vue.use(VModal);

// Disable chrome default drag/drop behavior
document.addEventListener('dragover', event => event.preventDefault());
document.addEventListener('dragenter', event => event.preventDefault());
document.addEventListener('drop', event => event.preventDefault());

export const apiInitErrorResultToMessage = (resultCode: obs.EVideoCodes) => {
  switch (resultCode) {
    case obs.EVideoCodes.NotSupported: {
      return $t('OBSInit.NotSupportedError');
    }
    case obs.EVideoCodes.ModuleNotFound: {
      return $t('OBSInit.ModuleNotFoundError');
    }
    default: {
      return $t('OBSInit.UnknownError');
    }
  }
};

const showDialog = (message: string): void => {
  electron.remote.dialog.showErrorBox($t('OBSInit.ErrorTitle'), message);
};

document.addEventListener('DOMContentLoaded', async () => {
  const store = createStore();

  // The worker window can safely access services immediately
  if (Utils.isWorkerWindow()) {
    const windowsService: WindowsService = WindowsService.instance;

    // Services
    const appService: AppService = AppService.instance;
    const obsUserPluginsService: ObsUserPluginsService = ObsUserPluginsService.instance;

    // This is used for debugging
    window['obs'] = obs;

    // Host a new OBS server instance
    obs.IPC.host(`slobs-${uuid()}`);
    obs.NodeObs.SetWorkingDirectory(
      path.join(
        electron.remote.app.getAppPath().replace('app.asar', 'app.asar.unpacked'),
        'node_modules',
        'obs-studio-node',
      ),
    );

<<<<<<< HEAD
      // MAC-TODO
      // crashHandler.registerProcess(appService.pid, false);
=======
    crashHandler.registerProcess(appService.pid, false);
>>>>>>> f29020e5

    await obsUserPluginsService.initialize();

    // Initialize OBS API
    const apiResult = obs.NodeObs.OBS_API_initAPI(
      'en-US',
      appService.appDataDirectory,
      electron.remote.process.env.SLOBS_VERSION,
    );

    if (apiResult !== obs.EVideoCodes.Success) {
      const message = apiInitErrorResultToMessage(apiResult);
      showDialog(message);

<<<<<<< HEAD
        // MAC-TODO
        // crashHandler.unregisterProcess(appService.pid);
=======
      crashHandler.unregisterProcess(appService.pid);
>>>>>>> f29020e5

      obs.NodeObs.StopCrashHandler();
      obs.IPC.disconnect();

      electron.ipcRenderer.send('shutdownComplete');
      return;
    }

    ipcRenderer.on('closeWindow', () => windowsService.closeMainWindow());
    AppService.instance.load();
  }

  if (Utils.isChildWindow()) {
    ipcRenderer.on('closeWindow', () => {
      const windowsService: WindowsService = WindowsService.instance;
      windowsService.closeChildWindow();
    });
  }

  // setup VueI18n plugin
  Vue.use(VueI18n);

  // This won't be fully initialized until services are ready
  const i18n = new VueI18n({
    locale: 'en-US',
    fallbackLocale: 'en-US',
    messages: {},
    // TODO: Make this not silent
    silentTranslationWarn: true,
    missing: (language: string, key: string) => {
      if (isProduction) return;
      console.error(`Missing translation found for ${language} -- "${key}"`);
    },
  });

  // create a root Vue component
  const windowId = Utils.getCurrentUrlParams().windowId;
  const vm = new Vue({
    i18n,
    store,
    el: '#app',
    render: h => {
      if (windowId === 'worker') return h(Blank);
      if (windowId === 'child') {
        if (store.state.bulkLoadFinished) {
          return h(ChildWindow);
        }

        return h(CustomLoader);
      }
      if (windowId === 'main') return h(Main);
      return h(OneOffWindow);
    },
  });

  if (Utils.isMainWindow()) {
    electron.remote.getCurrentWindow().show();
  }

  // Perform some final initialization now that services are ready
  ipcRenderer.on('initFinished', () => {
    const i18nService: I18nService = I18nService.instance;
    const dictionaries = i18nService.getLoadedDictionaries();

    Object.keys(dictionaries).forEach(locale => {
      i18n.setLocaleMessage(locale, dictionaries[locale]);
    });

    i18n.locale = i18nService.state.locale;
    i18n.fallbackLocale = i18nService.getFallbackLocale();
    I18nService.setVuei18nInstance(i18n);

    if (usingSentry) {
      const userService = getResource<UserService>('UserService');
      const ctx = userService.getSentryContext();
      if (ctx) setSentryContext(ctx);
      userService.sentryContext.subscribe(setSentryContext);
    }
  });
});

if (Utils.isDevMode()) {
  window.addEventListener('error', () => ipcRenderer.send('showErrorAlert'));
  window.addEventListener('keyup', ev => {
    if (ev.key === 'F12') electron.ipcRenderer.send('openDevTools');
  });
}

// ERRORS LOGGING

// catch and log unhandled errors/rejected promises:
electronLog.catchErrors({ onError: e => electronLog.log(`from ${Utils.getWindowId()}`, e) });

// override console.error
const consoleError = console.error;
console.error = function(...args: any[]) {
  if (Utils.isDevMode()) ipcRenderer.send('showErrorAlert');
  writeErrorToLog(...args);
  consoleError.call(console, ...args);
};

/**
 * Try to serialize error arguments and stack and write them to the log file
 */
function writeErrorToLog(...errors: (Error | string)[]) {
  let message = '';

  // format error arguments depending on the type
  const formattedErrors = errors.map(error => {
    if (error instanceof Error) {
      message = error.stack;
    } else if (typeof error === 'string') {
      message = error;
    } else {
      try {
        message = JSON.stringify(error);
      } catch (e) {
        message = 'UNSERIALIZABLE';
      }
    }
    return message;
  });

  // send error to the main process via IPC
  electronLog.error(`Error from ${Utils.getWindowId()} window:
    ${formattedErrors.join('\n')}
  `);
}<|MERGE_RESOLUTION|>--- conflicted
+++ resolved
@@ -172,12 +172,8 @@
       ),
     );
 
-<<<<<<< HEAD
-      // MAC-TODO
-      // crashHandler.registerProcess(appService.pid, false);
-=======
-    crashHandler.registerProcess(appService.pid, false);
->>>>>>> f29020e5
+    // MAC-TODO
+    // crashHandler.registerProcess(appService.pid, false);
 
     await obsUserPluginsService.initialize();
 
@@ -192,12 +188,8 @@
       const message = apiInitErrorResultToMessage(apiResult);
       showDialog(message);
 
-<<<<<<< HEAD
-        // MAC-TODO
-        // crashHandler.unregisterProcess(appService.pid);
-=======
-      crashHandler.unregisterProcess(appService.pid);
->>>>>>> f29020e5
+      // MAC-TODO
+      // crashHandler.unregisterProcess(appService.pid);
 
       obs.NodeObs.StopCrashHandler();
       obs.IPC.disconnect();
