--- conflicted
+++ resolved
@@ -61,12 +61,9 @@
   "Frequently": "Frecuentemente",
   "Very Frequently": "Muy frecuentemente",
   "Recent Events": "Eventos recientes",
-<<<<<<< HEAD
-=======
   "Unban": "Anular prohibición",
   "Banned by %{user}": "Prohibido por %{user}",
   "No banned media found": "No se encontraron medios prohibidos",
->>>>>>> 53d2db29
   "Effects/Rallies": "Efectos/Mejoras",
   "Sparks sent are at least <amount>": "Las chispas enviadas son al menos <amount>",
   "Sparks sent are exactly <amount>": "Las chispas enviadas son exactamente <amount>",
