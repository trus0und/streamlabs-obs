--- conflicted
+++ resolved
@@ -15,12 +15,9 @@
 import { CustomizationService } from 'services/customization';
 import { v2 } from '../util/vec2';
 import { EditorCommandsService } from 'services/editor-commands';
-<<<<<<< HEAD
 import * as obs from '../../obs-api';
-=======
 import { ERenderingMode } from '../../obs-api';
 import { TObsFormData } from './obs/inputs/ObsInput';
->>>>>>> 777ccdce
 
 interface IResizeRegion {
   name: string;
@@ -73,7 +70,6 @@
     placeholder: HTMLDivElement; // Holds placeholder image while resizing
   };
 
-<<<<<<< HEAD
   convertBackendEvent (event: any): any {
     if (!this.$refs.display)
       return null;
@@ -94,50 +90,6 @@
   }
 
   mounted() {
-    obs.NodeObs.RegisterMouseEventsCallbacks([
-      {
-        type: 0,
-        callback: (event: any) => {
-          const translatedEvent = this.convertBackendEvent(event);
-          if (translatedEvent)
-            this.handleMouseDown(translatedEvent as MouseEvent);
-        }
-      },
-      {
-        type: 1,
-        callback: (event: any) => {
-          const translatedEvent = this.convertBackendEvent(event);
-          if (translatedEvent)
-            this.handleMouseUp(translatedEvent as MouseEvent);
-        }
-      },
-      {
-        type: 2,
-        callback: (event: any) => {
-          const translatedEvent = this.convertBackendEvent(event);
-          if (translatedEvent)
-            this.handleMouseMove(translatedEvent as MouseEvent);
-        }
-      },
-      {
-        type: 3,
-        callback: (event: any) => {
-          const translatedEvent = this.convertBackendEvent(event);
-          if (translatedEvent)
-            this.handleMouseMove(translatedEvent as MouseEvent);
-        }
-      },
-      {
-        type: 4,
-        callback: (event: any) => {
-          const translatedEvent = this.convertBackendEvent(event);
-          if (translatedEvent)
-            this.handleMouseEnter(translatedEvent as MouseEvent);
-        }
-      }
-    ]);
-=======
-  mounted() {
     this.sizeCheckInterval = window.setInterval(() => {
       if (this.$refs.studioModeContainer) {
         const { clientWidth, clientHeight } = this.$refs.studioModeContainer;
@@ -151,6 +103,49 @@
         this.verticalPlaceholder = clientWidth / clientHeight < 16 / 9;
       }
     }, 1000);
+
+    obs.NodeObs.RegisterMouseEventsCallbacks([
+      {
+        type: 0,
+        callback: (event: any) => {
+          const translatedEvent = this.convertBackendEvent(event);
+          if (translatedEvent)
+            this.handleMouseDown(translatedEvent as MouseEvent);
+        }
+      },
+      {
+        type: 1,
+        callback: (event: any) => {
+          const translatedEvent = this.convertBackendEvent(event);
+          if (translatedEvent)
+            this.handleMouseUp(translatedEvent as MouseEvent);
+        }
+      },
+      {
+        type: 2,
+        callback: (event: any) => {
+          const translatedEvent = this.convertBackendEvent(event);
+          if (translatedEvent)
+            this.handleMouseMove(translatedEvent as MouseEvent);
+        }
+      },
+      {
+        type: 3,
+        callback: (event: any) => {
+          const translatedEvent = this.convertBackendEvent(event);
+          if (translatedEvent)
+            this.handleMouseMove(translatedEvent as MouseEvent);
+        }
+      },
+      {
+        type: 4,
+        callback: (event: any) => {
+          const translatedEvent = this.convertBackendEvent(event);
+          if (translatedEvent)
+            this.handleMouseEnter(translatedEvent as MouseEvent);
+        }
+      }
+    ]);
   }
 
   destroyed() {
@@ -169,8 +164,8 @@
     return (
       !this.windowsService.state.main.hideStyleBlockers && !this.performanceMode && this.showDisplay
     );
->>>>>>> 777ccdce
-  }
+  }
+
 
   onOutputResize(region: IRectangle) {
     this.renderedWidth = region.width;
