import Vue from 'vue';
import { Component, Watch } from 'vue-property-decorator';
import SideNav from '../SideNav';
import NewsBanner from '../NewsBanner';
import { ScenesService } from 'services/scenes';
import { PlatformAppsService } from 'services/platform-apps';
import { EditorCommandsService } from '../../app-services';
import VueResize from 'vue-resize';
import { $t } from 'services/i18n';
import fs from 'fs';
Vue.use(VueResize);
import { MetricsService } from 'services/metrics';

// Pages
import Studio from '../pages/Studio';
import Chatbot from '../pages/Chatbot.vue';
import PlatformAppStore from '../pages/PlatformAppStore.vue';
import BrowseOverlays from 'components/pages/BrowseOverlays.vue';
import Onboarding from '../pages/Onboarding';
import LayoutEditor from '../pages/LayoutEditor';
import TitleBar from '../TitleBar.vue';
import { Inject } from '../../services/core/injector';
import { CustomizationService } from 'services/customization';
import { NavigationService } from 'services/navigation';
import { AppService } from 'services/app';
import { UserService } from 'services/user';
import { WindowsService } from 'services/windows';
import LiveDock from '../LiveDock.vue';
import StudioFooter from '../StudioFooter.vue';
import CustomLoader from '../CustomLoader';
import PatchNotes from '../pages/PatchNotes.vue';
import PlatformAppMainPage from '../pages/PlatformAppMainPage.vue';
import electron from 'electron';
import ResizeBar from 'components/shared/ResizeBar.vue';
import FacebookMerge from 'components/pages/FacebookMerge';
import { getPlatformService } from 'services/platforms';

@Component({
  components: {
    TitleBar,
    SideNav,
    Studio,
    BrowseOverlays,
    Onboarding,
    LiveDock,
    StudioFooter,
    CustomLoader,
    PatchNotes,
    NewsBanner,
    Chatbot,
    PlatformAppMainPage,
    PlatformAppStore,
    ResizeBar,
    FacebookMerge,
    LayoutEditor,
  },
})
export default class Main extends Vue {
  @Inject() customizationService: CustomizationService;
  @Inject() navigationService: NavigationService;
  @Inject() appService: AppService;
  @Inject() userService: UserService;
  @Inject() windowsService: WindowsService;
  @Inject() scenesService: ScenesService;
  @Inject() platformAppsService: PlatformAppsService;
  @Inject() editorCommandsService: EditorCommandsService;

  created() {
    window.addEventListener('resize', this.windowSizeHandler);
  }

  get bulkLoadFinished() {
    return this.$store.state.bulkLoadFinished;
  }

<<<<<<< HEAD
    electron.remote.getCurrentWindow().show();

    const metricsService: MetricsService = MetricsService.instance;
    metricsService.recordMetric('mainWindowShowTime', Date.now());

    this.handleResize();
=======
  @Watch('bulkLoadFinished')
  initializeResize() {
    this.$nextTick(() => {
      const dockWidth = this.customizationService.state.livedockSize;
      if (dockWidth < 1) {
        // migrate from old percentage value to the pixel value
        this.resetWidth();
      }
      this.handleResize();
    });
  }

  destroyed() {
    window.removeEventListener('resize', this.windowSizeHandler);
>>>>>>> aaae5f12
  }

  minEditorWidth = 500;

  get title() {
    return this.windowsService.state.main.title;
  }

  get page() {
    return this.navigationService.state.currentPage;
  }

  get params() {
    return this.navigationService.state.params;
  }

  get theme() {
    if (this.$store.state.bulkLoadFinished) {
      return this.customizationService.currentTheme;
    }

    return 'night-theme';
  }

  get applicationLoading() {
    return this.appService.state.loading;
  }

  get showLoadingSpinner() {
    return (
      this.appService.state.loading && this.page !== 'Onboarding' && this.page !== 'BrowseOverlays'
    );
  }

  get isLoggedIn() {
    return this.userService.isLoggedIn;
  }

  get renderDock() {
    return (
      this.isLoggedIn &&
      !this.isOnboarding &&
      this.hasLiveDock &&
      getPlatformService(this.userService.platform.type).liveDockEnabled() &&
      !this.showLoadingSpinner
    );
  }

  get isDockCollapsed() {
    return this.customizationService.state.livedockCollapsed;
  }

  get leftDock() {
    return this.customizationService.state.leftDock;
  }

  get isOnboarding() {
    return this.navigationService.state.currentPage === 'Onboarding';
  }

  get platformApps() {
    return this.platformAppsService.enabledApps;
  }

  get errorAlert() {
    return this.appService.state.errorAlert;
  }

  async isDirectory(path: string) {
    return new Promise<boolean>((resolve, reject) => {
      fs.lstat(path, (err, stats) => {
        if (err) {
          reject(err);
        }
        resolve(stats.isDirectory());
      });
    });
  }

  async onDropHandler(event: DragEvent) {
    if (this.page !== 'Studio') return;

    const fileList = event.dataTransfer.files;

    if (fileList.length < 1) return;

    const files: string[] = [];
    let fi = fileList.length;
    while (fi--) files.push(fileList.item(fi).path);

    const isDirectory = await this.isDirectory(files[0]).catch(err => {
      console.error(err);
      return false;
    });

    if (files.length > 1 || isDirectory) {
      electron.remote.dialog
        .showMessageBox(electron.remote.getCurrentWindow(), {
          message: $t('Are you sure you want to import multiple files?'),
          type: 'warning',
          buttons: [$t('Cancel'), $t('OK')],
        })
        .then(({ response }) => {
          if (!response) return;
          this.executeFileDrop(files);
        });
    } else {
      this.executeFileDrop(files);
    }
  }

  executeFileDrop(files: string[]) {
    this.editorCommandsService.executeCommand(
      'AddFilesCommand',
      this.scenesService.views.activeSceneId,
      files,
    );
  }

  $refs: {
    mainMiddle: HTMLDivElement;
  };

  compactView = false;

  get mainResponsiveClasses() {
    const classes = [];

    if (this.compactView) {
      classes.push('main-middle--compact');
    }

    return classes.join(' ');
  }

  windowWidth: number;

  hasLiveDock = true;

  windowResizeTimeout: number;

  windowSizeHandler() {
    if (!this.windowsService.state.main.hideStyleBlockers) {
      this.onResizeStartHandler();
    }
    this.windowWidth = window.innerWidth;

    clearTimeout(this.windowResizeTimeout);

    this.hasLiveDock = this.windowWidth >= 1070;
    if (this.page === 'Studio') {
      this.hasLiveDock = this.windowWidth >= this.minEditorWidth + 100;
    }
    this.windowResizeTimeout = window.setTimeout(
      () => this.windowsService.actions.updateStyleBlockers('main', false),
      200,
    );
  }

  handleResize() {
    this.compactView = this.$refs.mainMiddle.clientWidth < 1200;
  }

  handleEditorWidth(width: number) {
    this.minEditorWidth = width;
  }

  onResizeStartHandler() {
    this.windowsService.actions.updateStyleBlockers('main', true);
  }

  onResizeStopHandler(offset: number) {
    const adjustedOffset = this.leftDock ? offset : -offset;
    this.setWidth(this.customizationService.state.livedockSize + adjustedOffset);
    this.windowsService.actions.updateStyleBlockers('main', false);
  }

  setWidth(width: number) {
    this.customizationService.actions.setSettings({
      livedockSize: this.validateWidth(width),
    });
  }

  validateWidth(width: number): number {
    const appRect = this.$root.$el.getBoundingClientRect();
    const minWidth = 290;
    const maxWidth = Math.min(appRect.width - this.minEditorWidth, appRect.width / 2);
    let constrainedWidth = Math.max(minWidth, width);
    constrainedWidth = Math.min(maxWidth, width);
    return constrainedWidth;
  }

  updateWidth() {
    const width = this.customizationService.state.livedockSize;
    if (width !== this.validateWidth(width)) this.setWidth(width);
  }

  resetWidth() {
    const appRect = this.$root.$el.getBoundingClientRect();
    const defaultWidth = appRect.width * 0.28;
    this.setWidth(defaultWidth);
  }
}<|MERGE_RESOLUTION|>--- conflicted
+++ resolved
@@ -73,14 +73,6 @@
     return this.$store.state.bulkLoadFinished;
   }
 
-<<<<<<< HEAD
-    electron.remote.getCurrentWindow().show();
-
-    const metricsService: MetricsService = MetricsService.instance;
-    metricsService.recordMetric('mainWindowShowTime', Date.now());
-
-    this.handleResize();
-=======
   @Watch('bulkLoadFinished')
   initializeResize() {
     this.$nextTick(() => {
@@ -95,7 +87,6 @@
 
   destroyed() {
     window.removeEventListener('resize', this.windowSizeHandler);
->>>>>>> aaae5f12
   }
 
   minEditorWidth = 500;
