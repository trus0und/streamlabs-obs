--- conflicted
+++ resolved
@@ -98,21 +98,7 @@
             <i class="icon-developer" />
           </div>
         )}
-<<<<<<< HEAD
-        {this.restreamService.canEnableRestream && (
-          <div
-            class={cx(styles.cell)}
-            onClick={() => this.openSettingsWindow('Stream')}
-            title={$t('Multistream')}
-          >
-            <i class="fas fa-globe" />
-            <div class={cx(styles.badge, styles.newBadge)}>{$t('New')}</div>
-          </div>
-        )}
         {this.userService.isLoggedIn && (
-=======
-        {this.userService.isLoggedIn() && (
->>>>>>> e820cacf
           <div class={cx(styles.cell)} onClick={() => this.openDashboard()} title={$t('Dashboard')}>
             <i class="icon-dashboard" />
           </div>
