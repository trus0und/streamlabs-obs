import Vue from 'vue';
import cx from 'classnames';
import electron from 'electron';
import { Component } from 'vue-property-decorator';
import { Inject } from 'services/core/injector';
import { NavigationService, TAppPage } from 'services/navigation';
import { UserService } from 'services/user';
import { SettingsService } from 'services/settings';
import Utils from 'services/utils';
import { TransitionsService } from 'services/transitions';
import { $t } from 'services/i18n';
import styles from './SideNav.m.less';
import { MagicLinkService } from 'services/magic-link';
import { throttle } from 'lodash-decorators';
import { RestreamService } from 'services/restream';

@Component({})
export default class SideNav extends Vue {
  @Inject() userService: UserService;
  @Inject() transitionsService: TransitionsService;
  @Inject() settingsService: SettingsService;
  @Inject() navigationService: NavigationService;
  @Inject() magicLinkService: MagicLinkService;
  @Inject() restreamService: RestreamService;

  get isDevMode() {
    return Utils.isDevMode();
  }

  openSettingsWindow(categoryName?: string) {
    this.settingsService.showSettings(categoryName);
  }

  navigate(page: TAppPage) {
    this.navigationService.navigate(page);
  }

  openDevTools() {
    electron.ipcRenderer.send('openDevTools');
  }

  handleAuth() {
    if (this.userService.isLoggedIn) {
      electron.remote.dialog
        .showMessageBox({
          title: $t('Confirm'),
          message: $t('Are you sure you want to log out?'),
          buttons: [$t('Yes'), $t('No')],
        })
        .then(({ response }) => {
          if (response === 0) {
            this.userService.logOut();
          }
        });
    } else {
      this.userService.showLogin();
    }
  }

  studioMode() {
    if (this.transitionsService.state.studioMode) {
      this.transitionsService.disableStudioMode();
    } else {
      this.transitionsService.enableStudioMode();
    }
  }

  get studioModeEnabled() {
    return this.transitionsService.state.studioMode;
  }

  dashboardOpening = false;

  @throttle(2000, { trailing: false })
  async openDashboard() {
    if (this.dashboardOpening) return;
    this.dashboardOpening = true;

    try {
      const link = await this.magicLinkService.getDashboardMagicLink();
      electron.remote.shell.openExternal(link);
    } catch (e) {
      console.error('Error generating dashboard magic link', e);
    }

    this.dashboardOpening = false;
  }

  openHelp() {
    electron.remote.shell.openExternal('https://howto.streamlabs.com/');
  }

  render() {
    return (
      <div class={styles.bottomTools}>
        {this.isDevMode && (
          <div class={styles.cell} onClick={() => this.openDevTools()} title={'Dev Tools'}>
            <i class="icon-developer" />
          </div>
        )}
<<<<<<< HEAD
        {this.userService.isLoggedIn && (
=======
        {this.restreamService.canEnableRestream && (
          <div
            class={cx(styles.cell)}
            onClick={() => this.openSettingsWindow('Stream')}
            title={$t('Multistream')}
          >
            <i class="fas fa-globe" />
            <div class={cx(styles.badge, styles.newBadge)}>{$t('New')}</div>
          </div>
        )}
        {this.userService.isLoggedIn() && (
>>>>>>> 85432a29
          <div class={cx(styles.cell)} onClick={() => this.openDashboard()} title={$t('Dashboard')}>
            <i class="icon-dashboard" />
          </div>
        )}
        <div
          class={styles.cell}
          onClick={() => this.navigate('LayoutEditor')}
          title={$t('Layout Editor')}
        >
          <i class="fas fa-th-large" />
        </div>
        <div
          class={cx(styles.cell, { [styles.toggleOn]: this.studioModeEnabled })}
          onClick={this.studioMode.bind(this)}
          title={$t('Studio Mode')}
        >
          <i class="icon-studio-mode-3" />
        </div>
        <div class={styles.cell} onClick={() => this.openHelp()} title={$t('Get Help')}>
          <i class="icon-question" />
        </div>
        <div
          class={styles.cell}
          onClick={() => this.handleAuth()}
          title={
            this.userService.isLoggedIn
              ? $t('Logout %{username}', { username: this.userService.username })
              : $t('Login')
          }
        >
          <i class={this.userService.isLoggedIn ? 'fas fa-sign-out-alt' : 'fas fa-sign-in-alt'} />
        </div>
        <div class={styles.cell} onClick={() => this.openSettingsWindow()} title={$t('Settings')}>
          <i class="icon-settings" />
        </div>
      </div>
    );
  }
}<|MERGE_RESOLUTION|>--- conflicted
+++ resolved
@@ -98,9 +98,6 @@
             <i class="icon-developer" />
           </div>
         )}
-<<<<<<< HEAD
-        {this.userService.isLoggedIn && (
-=======
         {this.restreamService.canEnableRestream && (
           <div
             class={cx(styles.cell)}
@@ -111,8 +108,7 @@
             <div class={cx(styles.badge, styles.newBadge)}>{$t('New')}</div>
           </div>
         )}
-        {this.userService.isLoggedIn() && (
->>>>>>> 85432a29
+        {this.userService.isLoggedIn && (
           <div class={cx(styles.cell)} onClick={() => this.openDashboard()} title={$t('Dashboard')}>
             <i class="icon-dashboard" />
           </div>
