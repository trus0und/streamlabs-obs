--- conflicted
+++ resolved
@@ -3,11 +3,6 @@
 export { default as Optimize } from './Optimize';
 export { default as ThemeSelector } from './ThemeSelector';
 export { default as HardwareSetup } from './HardwareSetup';
-<<<<<<< HEAD
-export { default as Multistream } from './Multistream';
-export { default as MacPermissions } from './MacPermissions';
-=======
 export { default as MacPermissions } from './MacPermissions';
 export { default as ChooseYourAdventure } from './ChooseYourAdventure';
-export { default as Prime } from './Prime';
->>>>>>> 79d392c7
+export { default as Prime } from './Prime';