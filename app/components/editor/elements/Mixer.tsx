--- conflicted
+++ resolved
@@ -6,12 +6,9 @@
 import { Menu } from 'util/menus/Menu';
 import { EditorCommandsService } from 'services/editor-commands';
 import BaseElement from './BaseElement';
-<<<<<<< HEAD
 import GLVolmeters from '../../GLVolmeters';
 import { CustomizationService } from 'services/customization';
-=======
 import Scrollable from 'components/shared/Scrollable';
->>>>>>> 89c8eb22
 
 @Component({})
 export default class Mixer extends BaseElement {
@@ -70,8 +67,7 @@
             />
           </div>
         </div>
-<<<<<<< HEAD
-        <div class="studio-controls-selector mixer-panel">
+        <Scrollable class="studio-controls-selector mixer-panel">
           <div style={{ position: 'relative' }}>
             {this.audioSources.length && !this.performanceMode && (
               <GLVolmeters style={{ left: '17px', right: '17px', height: '100%' }} />
@@ -84,14 +80,7 @@
               />
             ))}
           </div>
-        </div>
-=======
-        <Scrollable className="studio-controls-selector mixer-panel">
-          {this.audioSources.map(audioSource => (
-            <MixerItem audioSource={audioSource} key={audioSource.sourceId} />
-          ))}
         </Scrollable>
->>>>>>> 89c8eb22
       </div>
     );
   }
