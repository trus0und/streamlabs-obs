const appStartTime = Date.now();
let lastEventTime = 0;

////////////////////////////////////////////////////////////////////////////////
// Set Up Environment Variables
////////////////////////////////////////////////////////////////////////////////
const pjson = require('./package.json');
if (pjson.env === 'production') {
  process.env.NODE_ENV = 'production';
}
if (pjson.name === 'slobs-client-preview') {
  process.env.SLOBS_PREVIEW = true;
}
if (pjson.name === 'slobs-client-ipc') {
  process.env.SLOBS_IPC = true;
}
process.env.SLOBS_VERSION = pjson.version;

////////////////////////////////////////////////////////////////////////////////
// Modules and other Requires
////////////////////////////////////////////////////////////////////////////////
const {
  app,
  BrowserWindow,
  ipcMain,
  session,
  crashReporter,
  dialog,
  webContents,
} = require('electron');
const path = require('path');
const rimraf = require('rimraf');
const overlay = require('@streamlabs/game-overlay');

// We use a special cache directory for running tests
if (process.env.SLOBS_CACHE_DIR) {
  app.setPath('appData', process.env.SLOBS_CACHE_DIR);
}

app.setPath('userData', path.join(app.getPath('appData'), 'slobs-client'));

if (process.argv.includes('--clearCacheDir')) {
  rimraf.sync(app.getPath('userData'));
}

// This ensures that only one copy of our app can run at once.
const gotTheLock = app.requestSingleInstanceLock();

if (!gotTheLock) {
  app.quit();
  return;
}

const fs = require('fs');
const bootstrap = require('./updater/build/bootstrap.js');
const bundleUpdater = require('./updater/build/bundle-updater.js');
const uuid = require('uuid/v4');
const semver = require('semver');
const windowStateKeeper = require('electron-window-state');
const pid = require('process').pid;
const crashHandler = require('crash-handler');

app.commandLine.appendSwitch('force-ui-direction', 'ltr');
app.commandLine.appendSwitch(
  'ignore-connections-limit',
  'streamlabs.com,youtube.com,twitch.tv,facebook.com,mixer.com',
);

/* Determine the current release channel we're
 * on based on name. The channel will always be
 * the premajor identifier, if it exists.
 * Otherwise, default to latest. */
const releaseChannel = (() => {
  const components = semver.prerelease(pjson.version);

  if (components) return components[0];
  return 'latest';
})();

////////////////////////////////////////////////////////////////////////////////
// Main Program
////////////////////////////////////////////////////////////////////////////////

const util = require('util');
const logFile = path.join(app.getPath('userData'), 'app.log');
const maxLogBytes = 131072;

// Truncate the log file if it is too long
if (fs.existsSync(logFile) && fs.statSync(logFile).size > maxLogBytes) {
  const content = fs.readFileSync(logFile);
  fs.writeFileSync(logFile, '[LOG TRUNCATED]\n');
  fs.writeFileSync(logFile, content.slice(content.length - maxLogBytes), { flag: 'a' });
}

ipcMain.on('logmsg', (e, msg) => {
  logFromRemote(msg.level, msg.sender, msg.message);
});

function logFromRemote(level, sender, msg) {
  msg.split('\n').forEach(line => {
    writeLogLine(`[${new Date().toISOString()}] [${level}] [${sender}] - ${line}`);
  });
}

const consoleLog = console.log;
console.log = (...args) => {
  if (!process.env.SLOBS_DISABLE_MAIN_LOGGING) {
    const serialized = args
      .map(arg => {
        if (typeof arg === 'string') return arg;

        return util.inspect(arg);
      })
      .join(' ');

    logFromRemote('info', 'electron-main', serialized);
  }
};

const lineBuffer = [];

function writeLogLine(line) {
  // Also print to stdout
  consoleLog(line);

  lineBuffer.push(`${line}\n`);
  flushNextLine();
}

let writeInProgress = false;

function flushNextLine() {
  if (lineBuffer.length === 0) return;
  if (writeInProgress) return;

  const nextLine = lineBuffer.shift();

  writeInProgress = true;

  fs.writeFile(logFile, nextLine, { flag: 'a' }, e => {
    writeInProgress = false;

    if (e) {
      consoleLog('Error writing to log file', e);
      return;
    }

    flushNextLine();
  });
}

const os = require('os');
const cpus = os.cpus();

// Source: https://stackoverflow.com/questions/10420352/converting-file-size-in-bytes-to-human-readable-string/10420404
function humanFileSize(bytes, si) {
  const thresh = si ? 1000 : 1024;
  if (Math.abs(bytes) < thresh) {
    return bytes + ' B';
  }
  const units = si
    ? ['kB', 'MB', 'GB', 'TB', 'PB', 'EB', 'ZB', 'YB']
    : ['KiB', 'MiB', 'GiB', 'TiB', 'PiB', 'EiB', 'ZiB', 'YiB'];
  let u = -1;
  do {
    bytes /= thresh;
    ++u;
  } while (Math.abs(bytes) >= thresh && u < units.length - 1);
  return bytes.toFixed(1) + ' ' + units[u];
}

console.log('=================================');
console.log('Streamlabs OBS');
console.log(`Version: ${process.env.SLOBS_VERSION}`);
console.log(`OS: ${os.platform()} ${os.release()}`);
console.log(`Arch: ${process.arch}`);
console.log(`CPU: ${cpus[0].model}`);
console.log(`Cores: ${cpus.length}`);
console.log(`Memory: ${humanFileSize(os.totalmem(), false)}`);
console.log(`Free: ${humanFileSize(os.freemem(), false)}`);
console.log('=================================');

app.on('ready', () => {
  // network logging is disabled by default
  if (!process.argv.includes('--network-logging')) return;

  // ignore fs requests
  const filter = { urls: ['https://*', 'http://*'] };

  session.defaultSession.webRequest.onBeforeRequest(filter, (details, callback) => {
    console.log('HTTP REQUEST', details.method, details.url);
    callback(details);
  });

  session.defaultSession.webRequest.onErrorOccurred(filter, details => {
    console.log('HTTP REQUEST FAILED', details.method, details.url);
  });

  session.defaultSession.webRequest.onCompleted(filter, details => {
    console.log('HTTP REQUEST COMPLETED', details.method, details.url, details.statusCode);
  });
});

// Windows
let workerWindow;
let mainWindow;
let childWindow;

// Somewhat annoyingly, this is needed so that the main window
// can differentiate between a user closing it vs the app
// closing the windows before exit.
let allowMainWindowClose = false;
let shutdownStarted = false;
let appShutdownTimeout;

global.indexUrl = `file://${__dirname}/index.html`;

function openDevTools() {
  childWindow.webContents.openDevTools({ mode: 'undocked' });
  mainWindow.webContents.openDevTools({ mode: 'undocked' });
  workerWindow.webContents.openDevTools({ mode: 'undocked' });
}

// TODO: Clean this up
// These windows are waiting for services to be ready
const waitingVuexStores = [];
let workerInitFinished = false;

async function startApp() {
  const isDevMode = process.env.NODE_ENV !== 'production' && process.env.NODE_ENV !== 'test';
  let crashHandlerLogPath = '';
  if (process.env.NODE_ENV !== 'production' || !!process.env.SLOBS_PREVIEW) {
    crashHandlerLogPath = app.getPath('userData');
  }

  await bundleUpdater(__dirname);

  crashHandler.startCrashHandler(
    app.getAppPath(),
    process.env.SLOBS_VERSION,
    isDevMode.toString(),
    crashHandlerLogPath,
  );
  crashHandler.registerProcess(pid, false);

  const Raven = require('raven');

  function handleFinishedReport() {
    dialog.showErrorBox(
      'Something Went Wrong',
      'An unexpected error occured and Streamlabs OBS must be shut down.\n' +
        'Please restart the application.',
    );

    app.exit();
  }

<<<<<<< HEAD
    workerWindow = new BrowserWindow({
      show: false,
      webPreferences: { nodeIntegration: true , enableRemoteModule:true}
=======
  if (pjson.env === 'production') {
    Raven.config('https://6971fa187bb64f58ab29ac514aa0eb3d@sentry.io/251674', {
      release: process.env.SLOBS_VERSION,
    }).install((err, initialErr, eventId) => {
      handleFinishedReport();
>>>>>>> 79d392c7
    });

    crashReporter.start({
      productName: 'streamlabs-obs',
      companyName: 'streamlabs',
      ignoreSystemCrashHandler: true,
      submitURL:
        'https://sentry.io/api/1283430/minidump/?sentry_key=01fc20f909124c8499b4972e9a5253f2',
      extra: {
        'sentry[release]': pjson.version,
        processType: 'main',
      },
    });
  }

  workerWindow = new BrowserWindow({
    show: false,
    webPreferences: { nodeIntegration: true },
  });

<<<<<<< HEAD
    mainWindow = new BrowserWindow({
      minWidth: 800,
      minHeight: 600,
      width: mainWindowState.width,
      height: mainWindowState.height,
      x: mainWindowState.x,
      y: mainWindowState.y,
      show: false,
      frame: false,
      title: 'Streamlabs OBS',
      backgroundColor: '#17242D',
      webPreferences: { nodeIntegration: true, webviewTag: true , enableRemoteModule:true}
    });
=======
  // setTimeout(() => {
  workerWindow.loadURL(`${global.indexUrl}?windowId=worker`);
  // }, 10 * 1000);
>>>>>>> 79d392c7

  // All renderers should use ipcRenderer.sendTo to send to communicate with
  // the worker.  This still gets proxied via the main process, but eventually
  // we will refactor this to not use electron IPC, which will make it much
  // more efficient.
  ipcMain.on('getWorkerWindowId', event => {
    event.returnValue = workerWindow.webContents.id;
  });

  const mainWindowState = windowStateKeeper({
    defaultWidth: 1600,
    defaultHeight: 1000,
  });

  mainWindow = new BrowserWindow({
    minWidth: 800,
    minHeight: 600,
    width: mainWindowState.width,
    height: mainWindowState.height,
    x: mainWindowState.x,
    y: mainWindowState.y,
    show: false,
    frame: false,
    title: 'Streamlabs OBS',
    backgroundColor: '#17242D',
    webPreferences: { nodeIntegration: true, webviewTag: true },
  });

  // setTimeout(() => {
  mainWindow.loadURL(`${global.indexUrl}?windowId=main`);
  // }, 5 * 1000)

  mainWindowState.manage(mainWindow);

  mainWindow.removeMenu();

  mainWindow.on('close', e => {
    if (!shutdownStarted) {
      shutdownStarted = true;
      workerWindow.send('shutdown');

      // We give the worker window 10 seconds to acknowledge a request
      // to shut down.  Otherwise, we just close it.
      appShutdownTimeout = setTimeout(() => {
        allowMainWindowClose = true;
        if (!mainWindow.isDestroyed()) mainWindow.close();
        if (!workerWindow.isDestroyed()) workerWindow.close();
      }, 10 * 1000);
    }

    if (!allowMainWindowClose) e.preventDefault();
  });

  // prevent worker window to be closed before other windows
  // we need it to properly handle App.stop() in tests
  // since it tries to close all windows
  workerWindow.on('close', e => {
    if (!shutdownStarted) {
      e.preventDefault();
      mainWindow.close();
    }
  });

  ipcMain.on('acknowledgeShutdown', () => {
    if (appShutdownTimeout) clearTimeout(appShutdownTimeout);
  });

  ipcMain.on('shutdownComplete', () => {
    allowMainWindowClose = true;
    mainWindow.close();
    workerWindow.close();
  });

<<<<<<< HEAD
    // Pre-initialize the child window
    childWindow = new BrowserWindow({
      show: false,
      frame: false,
      backgroundColor: '#17242D',
      webPreferences: { nodeIntegration: true, enableRemoteModule:true }
    });
=======
  // Initialize the keylistener
  require('node-libuiohook').startHook();
>>>>>>> 79d392c7

  workerWindow.on('closed', () => {
    require('node-libuiohook').stopHook();
    session.defaultSession.flushStorageData();
    session.defaultSession.cookies.flushStore(() => app.quit());
  });

  // Pre-initialize the child window
  childWindow = new BrowserWindow({
    show: false,
    frame: false,
    backgroundColor: '#17242D',
    webPreferences: { nodeIntegration: true },
  });

  childWindow.removeMenu();

  childWindow.loadURL(`${global.indexUrl}?windowId=child`);

<<<<<<< HEAD
    if (process.env.SLOBS_PRODUCTION_DEBUG) openDevTools();

    openDevTools();

    // simple messaging system for services between windows
    // WARNING! renderer windows use synchronous requests and will be frozen
    // until the worker window's asynchronous response
    const requests = { };

    function sendRequest(request, event = null, async = false) {
      if (workerWindow.isDestroyed()) {
        console.log('Tried to send request but worker window was missing...');
        return;
      }
      workerWindow.webContents.send('services-request', request);
      if (!event) return;
      requests[request.id] = Object.assign({}, request, { event, async });
    }
=======
  // The child window is never closed, it just hides in the
  // background until it is needed.
  childWindow.on('close', e => {
    if (!shutdownStarted) {
      childWindow.send('closeWindow');
>>>>>>> 79d392c7

      // Prevent the window from actually closing
      e.preventDefault();
    }
  });

  if (process.env.SLOBS_PRODUCTION_DEBUG) openDevTools();

  // simple messaging system for services between windows
  // WARNING! renderer windows use synchronous requests and will be frozen
  // until the worker window's asynchronous response
  const requests = {};

  function sendRequest(request, event = null, async = false) {
    if (workerWindow.isDestroyed()) {
      console.log('Tried to send request but worker window was missing...');
      return;
    }
    workerWindow.webContents.send('services-request', request);
    if (!event) return;
    requests[request.id] = Object.assign({}, request, { event, async });
  }

  // use this function to call some service method from the main process
  function callService(resource, method, ...args) {
    sendRequest({
      jsonrpc: '2.0',
      method,
      params: {
        resource,
        args,
      },
    });
  }

  ipcMain.on('AppInitFinished', () => {
    workerInitFinished = true;

    waitingVuexStores.forEach(winId => {
      BrowserWindow.fromId(winId).send('initFinished');
    });

    waitingVuexStores.forEach(windowId => {
      workerWindow.webContents.send('vuex-sendState', windowId);
    });
  });

<<<<<<< HEAD
    if (isDevMode) {
      // require('devtron').install();
=======
  ipcMain.on('services-request', (event, payload) => {
    sendRequest(payload, event);
  });
>>>>>>> 79d392c7

  ipcMain.on('services-request-async', (event, payload) => {
    sendRequest(payload, event, true);
  });

  ipcMain.on('services-response', (event, response) => {
    if (!requests[response.id]) return;

    if (requests[response.id].async) {
      requests[response.id].event.reply('services-response-async', response);
    } else {
      requests[response.id].event.returnValue = response;
    }
    delete requests[response.id];
  });

  ipcMain.on('services-message', (event, payload) => {
    const windows = BrowserWindow.getAllWindows();
    windows.forEach(window => {
      if (window.id === workerWindow.id || window.isDestroyed()) return;
      window.webContents.send('services-message', payload);
    });
  });

  if (isDevMode) {
    require('devtron').install();

    // Vue dev tools appears to cause strange non-deterministic
    // interference with certain NodeJS APIs, expecially asynchronous
    // IO from the renderer process.  Enable at your own risk.

    // const devtoolsInstaller = require('electron-devtools-installer');
    // devtoolsInstaller.default(devtoolsInstaller.VUEJS_DEVTOOLS);

    // setTimeout(() => {
    //   openDevTools();
    // }, 10 * 1000);
  }
}

const haDisableFile = path.join(app.getPath('userData'), 'HADisable');
if (fs.existsSync(haDisableFile)) app.disableHardwareAcceleration();

app.setAsDefaultProtocolClient('slobs');

app.on('second-instance', (event, argv, cwd) => {
  // Check for protocol links in the argv of the other process
  argv.forEach(arg => {
    if (arg.match(/^slobs:\/\//)) {
      workerWindow.send('protocolLink', arg);
    }
  });

  // Someone tried to run a second instance, we should focus our window.
  if (mainWindow) {
    if (mainWindow.isMinimized()) {
      mainWindow.restore();
    }

    mainWindow.focus();
  }
});

app.on('ready', () => {
  if (
    !process.argv.includes('--skip-update') &&
    (process.env.NODE_ENV === 'production' || process.env.SLOBS_FORCE_AUTO_UPDATE)
  ) {
    const updateInfo = {
      baseUrl: 'https://slobs-cdn.streamlabs.com',
      version: pjson.version,
      exec: process.argv,
      cwd: process.cwd(),
      waitPids: [process.pid],
      appDir: path.dirname(app.getPath('exe')),
      tempDir: path.join(app.getPath('temp'), 'slobs-updater'),
      cacheDir: app.getPath('userData'),
      versionFileName: `${releaseChannel}.json`,
    };

    bootstrap(updateInfo, startApp, app.exit);
  } else {
    startApp();
  }
});

ipcMain.on('openDevTools', () => {
  openDevTools();
});

ipcMain.on('window-closeChildWindow', event => {
  // never close the child window, hide it instead
  if (!childWindow.isDestroyed()) childWindow.hide();
});

ipcMain.on('window-focusMain', () => {
  if (!mainWindow.isDestroyed()) mainWindow.focus();
});

// The main process acts as a hub for various windows
// syncing their vuex stores.
const registeredStores = {};

ipcMain.on('vuex-register', event => {
  const win = BrowserWindow.fromWebContents(event.sender);
  const windowId = win.id;

  // Register can be received multiple times if the window is
  // refreshed.  We only want to register it once.
  if (!registeredStores[windowId]) {
    registeredStores[windowId] = win;
    console.log('Registered vuex stores: ', Object.keys(registeredStores));

    // Make sure we unregister is when it is closed
    win.on('closed', () => {
      delete registeredStores[windowId];
      console.log('Registered vuex stores: ', Object.keys(registeredStores));
    });
  }

  if (windowId !== workerWindow.id) {
    // Tell the worker window to send its current store state
    // to the newly registered window

    if (workerInitFinished) {
      win.send('initFinished');
      workerWindow.webContents.send('vuex-sendState', windowId);
    } else {
      waitingVuexStores.push(windowId);
    }
  }
});

// Proxy vuex-mutation events to all other subscribed windows
ipcMain.on('vuex-mutation', (event, mutation) => {
  const senderWindow = BrowserWindow.fromWebContents(event.sender);

  if (senderWindow && !senderWindow.isDestroyed()) {
    const windowId = senderWindow.id;

    Object.keys(registeredStores)
      .filter(id => id !== windowId.toString())
      .forEach(id => {
        const win = registeredStores[id];
        if (!win.isDestroyed()) win.webContents.send('vuex-mutation', mutation);
      });
  }
});

ipcMain.on('restartApp', () => {
  app.relaunch();
  // Closing the main window starts the shut down sequence
  mainWindow.close();
});

ipcMain.on('streamlabels-writeFile', (e, info) => {
  fs.writeFile(info.path, info.data, err => {
    if (err) {
      console.log('Streamlabels: Error writing file', err);
    }
  });
});

/* The following 3 methods need to live in the main process
    because events bound using the remote module are not
    executed synchronously and therefore default actions
    cannot be prevented. */
ipcMain.on('webContents-preventNavigation', (e, id) => {
  const contents = webContents.fromId(id);

  if (contents.isDestroyed()) return;

  contents.on('will-navigate', e => {
    e.preventDefault();
  });
});

ipcMain.on('webContents-preventPopup', (e, id) => {
  const contents = webContents.fromId(id);

  if (contents.isDestroyed()) return;

  contents.on('new-window', e => {
    e.preventDefault();
  });
});

ipcMain.on('webContents-bindYTChat', (e, id) => {
  const contents = webContents.fromId(id);

  if (contents.isDestroyed()) return;

  contents.on('will-navigate', (e, targetUrl) => {
    const url = require('url');
    const parsed = url.parse(targetUrl);

    if (parsed.hostname === 'accounts.google.com') {
      e.preventDefault();
    }
  });
});

ipcMain.on('getMainWindowWebContentsId', e => {
  e.returnValue = mainWindow.webContents.id;
});

ipcMain.on('requestPerformanceStats', e => {
  const stats = app.getAppMetrics();
  e.sender.send('performanceStatsResponse', stats);
});

ipcMain.on('showErrorAlert', () => {
  if (!mainWindow.isDestroyed()) {
    // main window may be destroyed on shutdown
    mainWindow.send('showErrorAlert');
  }
});

ipcMain.on('gameOverlayPaintCallback', (e, { contentsId, overlayId }) => {
  const contents = webContents.fromId(contentsId);

  if (contents.isDestroyed()) return;

  contents.on('paint', (event, dirty, image) => {
    if (
      overlay.paintOverlay(
        overlayId,
        image.getSize().width,
        image.getSize().height,
        image.getBitmap(),
      ) === 0
    ) {
      contents.invalidate();
    }
  });
});

ipcMain.on('getWindowIds', e => {
  e.returnValue = {
    worker: workerWindow.id,
    main: mainWindow.id,
    child: childWindow.id,
  };
});

ipcMain.on('getAppStartTime', e => {
  e.returnValue = appStartTime;
});

ipcMain.on('measure-time', (e, msg, time) => {
  measure(msg, time);
});

// Measure time between events
function measure(msg, time) {
  if (!time) time = Date.now();
  const delta = lastEventTime ? time - lastEventTime : 0;
  lastEventTime = time;
  if (delta > 2000) console.log('------------------');
  console.log(msg, delta + 'ms');
}<|MERGE_RESOLUTION|>--- conflicted
+++ resolved
@@ -255,17 +255,11 @@
     app.exit();
   }
 
-<<<<<<< HEAD
-    workerWindow = new BrowserWindow({
-      show: false,
-      webPreferences: { nodeIntegration: true , enableRemoteModule:true}
-=======
   if (pjson.env === 'production') {
     Raven.config('https://6971fa187bb64f58ab29ac514aa0eb3d@sentry.io/251674', {
       release: process.env.SLOBS_VERSION,
     }).install((err, initialErr, eventId) => {
       handleFinishedReport();
->>>>>>> 79d392c7
     });
 
     crashReporter.start({
@@ -283,28 +277,12 @@
 
   workerWindow = new BrowserWindow({
     show: false,
-    webPreferences: { nodeIntegration: true },
-  });
-
-<<<<<<< HEAD
-    mainWindow = new BrowserWindow({
-      minWidth: 800,
-      minHeight: 600,
-      width: mainWindowState.width,
-      height: mainWindowState.height,
-      x: mainWindowState.x,
-      y: mainWindowState.y,
-      show: false,
-      frame: false,
-      title: 'Streamlabs OBS',
-      backgroundColor: '#17242D',
-      webPreferences: { nodeIntegration: true, webviewTag: true , enableRemoteModule:true}
-    });
-=======
+    webPreferences: { nodeIntegration: true, enableRemoteModule: true },
+  });
+
   // setTimeout(() => {
   workerWindow.loadURL(`${global.indexUrl}?windowId=worker`);
   // }, 10 * 1000);
->>>>>>> 79d392c7
 
   // All renderers should use ipcRenderer.sendTo to send to communicate with
   // the worker.  This still gets proxied via the main process, but eventually
@@ -330,7 +308,7 @@
     frame: false,
     title: 'Streamlabs OBS',
     backgroundColor: '#17242D',
-    webPreferences: { nodeIntegration: true, webviewTag: true },
+    webPreferences: { nodeIntegration: true, webviewTag: true, enableRemoteModule: true },
   });
 
   // setTimeout(() => {
@@ -378,18 +356,8 @@
     workerWindow.close();
   });
 
-<<<<<<< HEAD
-    // Pre-initialize the child window
-    childWindow = new BrowserWindow({
-      show: false,
-      frame: false,
-      backgroundColor: '#17242D',
-      webPreferences: { nodeIntegration: true, enableRemoteModule:true }
-    });
-=======
   // Initialize the keylistener
   require('node-libuiohook').startHook();
->>>>>>> 79d392c7
 
   workerWindow.on('closed', () => {
     require('node-libuiohook').stopHook();
@@ -402,39 +370,18 @@
     show: false,
     frame: false,
     backgroundColor: '#17242D',
-    webPreferences: { nodeIntegration: true },
+    webPreferences: { nodeIntegration: true, enableRemoteModule: true },
   });
 
   childWindow.removeMenu();
 
   childWindow.loadURL(`${global.indexUrl}?windowId=child`);
 
-<<<<<<< HEAD
-    if (process.env.SLOBS_PRODUCTION_DEBUG) openDevTools();
-
-    openDevTools();
-
-    // simple messaging system for services between windows
-    // WARNING! renderer windows use synchronous requests and will be frozen
-    // until the worker window's asynchronous response
-    const requests = { };
-
-    function sendRequest(request, event = null, async = false) {
-      if (workerWindow.isDestroyed()) {
-        console.log('Tried to send request but worker window was missing...');
-        return;
-      }
-      workerWindow.webContents.send('services-request', request);
-      if (!event) return;
-      requests[request.id] = Object.assign({}, request, { event, async });
-    }
-=======
   // The child window is never closed, it just hides in the
   // background until it is needed.
   childWindow.on('close', e => {
     if (!shutdownStarted) {
       childWindow.send('closeWindow');
->>>>>>> 79d392c7
 
       // Prevent the window from actually closing
       e.preventDefault();
@@ -482,14 +429,9 @@
     });
   });
 
-<<<<<<< HEAD
-    if (isDevMode) {
-      // require('devtron').install();
-=======
   ipcMain.on('services-request', (event, payload) => {
     sendRequest(payload, event);
   });
->>>>>>> 79d392c7
 
   ipcMain.on('services-request-async', (event, payload) => {
     sendRequest(payload, event, true);
@@ -515,7 +457,7 @@
   });
 
   if (isDevMode) {
-    require('devtron').install();
+    // require('devtron').install();
 
     // Vue dev tools appears to cause strange non-deterministic
     // interference with certain NodeJS APIs, expecially asynchronous
