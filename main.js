'use strict';

////////////////////////////////////////////////////////////////////////////////
// Set Up Environment Variables
////////////////////////////////////////////////////////////////////////////////
const pjson = require('./package.json');
if (pjson.env === 'production') {
  process.env.NODE_ENV = 'production';
}
if (pjson.name === 'slobs-client-preview') {
  process.env.SLOBS_PREVIEW = true;
}
if (pjson.name === 'slobs-client-ipc') {
  process.env.SLOBS_IPC = true;
}
process.env.SLOBS_VERSION = pjson.version;

const { Updater } = require('./updater/mac/Updater.js');

////////////////////////////////////////////////////////////////////////////////
// Modules and other Requires
////////////////////////////////////////////////////////////////////////////////
const { app, BrowserWindow, ipcMain, session, crashReporter, dialog, webContents } = require('electron');
const path = require('path');
const rimraf = require('rimraf');
const electronLog = require('electron-log');

// MAC-TODO
// const overlay = require('@streamlabs/game-overlay');

// We use a special cache directory for running tests
if (process.env.SLOBS_CACHE_DIR) {
  app.setPath('appData', process.env.SLOBS_CACHE_DIR);
  electronLog.transports.file.file = path.join(
    process.env.SLOBS_CACHE_DIR,
    'slobs-client',
    'log.log'
  );
}

app.setPath('userData', path.join(app.getPath('appData'), 'slobs-client'));

if (process.argv.includes('--clearCacheDir')) {
  rimraf.sync(app.getPath('userData'));
}

// This ensures that only one copy of our app can run at once.
const gotTheLock = app.requestSingleInstanceLock();

if (!gotTheLock) {
  app.quit();
} else {
  const fs = require('fs');
  const bootstrap = require('./updater/build/bootstrap.js');
  const uuid = require('uuid/v4');
  const semver = require('semver');
  const windowStateKeeper = require('electron-window-state');
  const pid = require('process').pid;
  // MAC-TODO
  // const crashHandler = require('crash-handler');

  app.commandLine.appendSwitch('force-ui-direction', 'ltr');

  /* Determine the current release channel we're
   * on based on name. The channel will always be
   * the premajor identifier, if it exists.
   * Otherwise, default to latest. */
  const releaseChannel = (() => {
    const components = semver.prerelease(pjson.version);

    if (components) return components[0];
    return 'latest';
  })();

  ////////////////////////////////////////////////////////////////////////////////
  // Main Program
  ////////////////////////////////////////////////////////////////////////////////

  (function setupLogger() {
    // save logs to the cache directory
    electronLog.transports.file.file = path.join(app.getPath('userData'), 'log.log');
    electronLog.transports.file.level = 'info';
    // Set approximate maximum log size in bytes. When it exceeds,
    // the archived log will be saved as the log.old.log file
    electronLog.transports.file.maxSize = 5 * 1024 * 1024;

    // catch and log unhandled errors/rejected promises
    electronLog.catchErrors();

    // network logging is disabled by default
    if (!process.argv.includes('--network-logging')) return;
    app.on('ready', () => {

      // ignore fs requests
      const filter = { urls: ['https://*', 'http://*'] };

      session.defaultSession.webRequest.onBeforeRequest(filter, (details, callback) => {
        log('HTTP REQUEST', details.method, details.url);
        callback(details);
      });

      session.defaultSession.webRequest.onErrorOccurred(filter, (details) => {
        log('HTTP REQUEST FAILED', details.method, details.url);
      });

      session.defaultSession.webRequest.onCompleted(filter, (details) => {
        log('HTTP REQUEST COMPLETED', details.method, details.url, details.statusCode);
      });
    });
  })();

  function log(...args) {
    if (!process.env.SLOBS_DISABLE_MAIN_LOGGING) {
      electronLog.log(...args);
    }
  }

  // Windows
  let workerWindow;
  let mainWindow;
  let childWindow;

  // Somewhat annoyingly, this is needed so that the main window
  // can differentiate between a user closing it vs the app
  // closing the windows before exit.
  let allowMainWindowClose = false;
  let shutdownStarted = false;
  let appShutdownTimeout;

  global.indexUrl = 'file://' + __dirname + '/index.html';

  function openDevTools() {
    childWindow.webContents.openDevTools({ mode: 'undocked' });
    mainWindow.webContents.openDevTools({ mode: 'undocked' });
  }

  // TODO: Clean this up
  // These windows are waiting for services to be ready
  let waitingVuexStores = [];
  let workerInitFinished = false;

  function startApp() {
    const isDevMode = (process.env.NODE_ENV !== 'production') && (process.env.NODE_ENV !== 'test');
    let crashHandlerLogPath = "";
    if (process.env.NODE_ENV !== 'production' || !!process.env.SLOBS_PREVIEW) {
      crashHandlerLogPath = app.getPath('userData');
    }

    // MAC-TODO
    // crashHandler.startCrashHandler(app.getAppPath(), process.env.SLOBS_VERSION, isDevMode.toString(), crashHandlerLogPath);
    // crashHandler.registerProcess(pid, false);

    const Raven = require('raven');

    function handleFinishedReport() {
      dialog.showErrorBox('Something Went Wrong',
      'An unexpected error occured and Streamlabs OBS must be shut down.\n' +
      'Please restart the application.');

      app.exit();
    }

    if (pjson.env === 'production') {

      Raven.config('https://6971fa187bb64f58ab29ac514aa0eb3d@sentry.io/251674', {
        release: process.env.SLOBS_VERSION
      }).install(function (err, initialErr, eventId) {
        handleFinishedReport();
      });

      crashReporter.start({
        productName: 'streamlabs-obs',
        companyName: 'streamlabs',
        ignoreSystemCrashHandler: true,
        submitURL:
          'https://sentry.io/api/1283430/minidump/' +
          '?sentry_key=01fc20f909124c8499b4972e9a5253f2',
        extra: {
          'sentry[release]': pjson.version,
          processType: 'main',
        }
      });
    }

    workerWindow = new BrowserWindow({
      show: false,
      webPreferences: { nodeIntegration: true }
    });

    workerWindow.openDevTools({ mode: 'detach' });

    // setTimeout(() => {
      workerWindow.loadURL(`${global.indexUrl}?windowId=worker`);
    // }, 10 * 1000);

    // All renderers should use ipcRenderer.sendTo to send to communicate with
    // the worker.  This still gets proxied via the main process, but eventually
    // we will refactor this to not use electron IPC, which will make it much
    // more efficient.
    ipcMain.on('getWorkerWindowId', event => {
      event.returnValue = workerWindow.webContents.id;
    });

    const mainWindowState = windowStateKeeper({
      defaultWidth: 1600,
      defaultHeight: 1000
    });

    mainWindow = new BrowserWindow({
      minWidth: 800,
      minHeight: 600,
      width: mainWindowState.width,
      height: mainWindowState.height,
      x: mainWindowState.x,
      y: mainWindowState.y,
      show: false,
      frame: false,
      titleBarStyle: 'hidden',
      title: 'Streamlabs OBS',
      backgroundColor: '#17242D',
      webPreferences: { nodeIntegration: true, webviewTag: true }
    });

    mainWindow.openDevTools({ mode: 'detach' });

    // setTimeout(() => {
      mainWindow.loadURL(`${global.indexUrl}?windowId=main`);
    // }, 5 * 1000)

    mainWindowState.manage(mainWindow);

    mainWindow.removeMenu();

<<<<<<< HEAD
    mainWindow.openDevTools({ mode: 'detach' });

    // wait until devtools will be opened and load app into window
    // it allows to start application with clean cache
    // and handle breakpoints on startup
    const LOAD_DELAY = 2000;
    setTimeout(() => {
      mainWindow.loadURL(`${global.indexUrl}?windowId=main`);
    }, isDevMode ? LOAD_DELAY : 0);

=======
>>>>>>> f29020e5
    mainWindow.on('close', e => {
      if (!shutdownStarted) {
        shutdownStarted = true;
        workerWindow.send('shutdown');

        // We give the worker window 10 seconds to acknowledge a request
        // to shut down.  Otherwise, we just close it.
        appShutdownTimeout = setTimeout(() => {
          allowMainWindowClose = true;
          if (!mainWindow.isDestroyed()) mainWindow.close();
          if (!workerWindow.isDestroyed()) workerWindow.close();
        }, 10 * 1000);
      }

      if (!allowMainWindowClose) e.preventDefault();
    });

    ipcMain.on('acknowledgeShutdown', () => {
      if (appShutdownTimeout) clearTimeout(appShutdownTimeout);
    });

    ipcMain.on('shutdownComplete', () => {
      allowMainWindowClose = true;
      mainWindow.close();
      workerWindow.close();
    });

    // Initialize the keylistener
    // require('node-libuiohook').startHook();

<<<<<<< HEAD
    mainWindow.on('closed', () => {
      // require('node-libuiohook').stopHook();
=======
    workerWindow.on('closed', () => {
      require('node-libuiohook').stopHook();
>>>>>>> f29020e5
      session.defaultSession.flushStorageData();
      session.defaultSession.cookies.flushStore(() => app.quit());
    });

    // Pre-initialize the child window
    childWindow = new BrowserWindow({
      show: false,
      frame: false,
      fullscreenable: false,
      titleBarStyle: 'hidden',
      backgroundColor: '#17242D',
      webPreferences: { nodeIntegration: true }
    });

    childWindow.removeMenu();

    childWindow.loadURL(`${global.indexUrl}?windowId=child`);

    // The child window is never closed, it just hides in the
    // background until it is needed.
    childWindow.on('close', e => {
      if (!shutdownStarted) {
        childWindow.send('closeWindow');

        // Prevent the window from actually closing
        e.preventDefault();
      }
    });

    if (process.env.SLOBS_PRODUCTION_DEBUG) openDevTools();

    // simple messaging system for services between windows
    // WARNING! renderer windows use synchronous requests and will be frozen
    // until the worker window's asynchronous response
    const requests = { };

    function sendRequest(request, event = null, async = false) {
      workerWindow.webContents.send('services-request', request);
      if (!event) return;
      requests[request.id] = Object.assign({}, request, { event, async });
    }

    // use this function to call some service method from the main process
    function callService(resource, method, ...args) {
      sendRequest({
        jsonrpc: '2.0',
        method,
        params: {
          resource,
          args
        }
      });
    }

    ipcMain.on('AppInitFinished', () => {
      workerInitFinished = true;

      BrowserWindow.getAllWindows().forEach(window => window.send('initFinished'));

      waitingVuexStores.forEach(windowId => {
        workerWindow.webContents.send('vuex-sendState', windowId);
      });
    });

    ipcMain.on('services-request', (event, payload) => {
      sendRequest(payload, event);
    });

    ipcMain.on('services-request-async', (event, payload) => {
      sendRequest(payload, event, true);
    });

    ipcMain.on('services-response', (event, response) => {
      if (!requests[response.id]) return;

      if (requests[response.id].async) {
        requests[response.id].event.reply('services-response-async', response);
      } else {
        requests[response.id].event.returnValue = response;
      }
      delete requests[response.id];
    });

    ipcMain.on('services-message', (event, payload) => {
      const windows = BrowserWindow.getAllWindows();
      windows.forEach(window => {
        if (window.id === workerWindow.id || window.isDestroyed()) return;
        window.webContents.send('services-message', payload);
      });
    });

    if (isDevMode) {
      require('devtron').install();

      // Vue dev tools appears to cause strange non-deterministic
      // interference with certain NodeJS APIs, expecially asynchronous
      // IO from the renderer process.  Enable at your own risk.

      // const devtoolsInstaller = require('electron-devtools-installer');
      // devtoolsInstaller.default(devtoolsInstaller.VUEJS_DEVTOOLS);

      // setTimeout(() => {
      //   openDevTools();
      // }, 10 * 1000);
    }
  }

  const haDisableFile = path.join(app.getPath('userData'), 'HADisable');
  if (fs.existsSync(haDisableFile)) app.disableHardwareAcceleration();

  app.setAsDefaultProtocolClient('slobs');

  app.on('second-instance', (event, argv, cwd) => {
    // Check for protocol links in the argv of the other process
    argv.forEach(arg => {
      if (arg.match(/^slobs:\/\//)) {
        mainWindow.send('protocolLink', arg);
      }
    });

    // Someone tried to run a second instance, we should focus our window.
    if (mainWindow) {
      if (mainWindow.isMinimized()) {
        mainWindow.restore();
      }

      mainWindow.focus();
    }
  });

  app.on('ready', () => {
    if (
      !process.argv.includes('--skip-update') && false &&
      ((process.env.NODE_ENV === 'production') || process.env.SLOBS_FORCE_AUTO_UPDATE)) {
      // MAC-TODO

      // const updateInfo = {
      //   baseUrl: 'https://slobs-cdn.streamlabs.com',
      //   version: pjson.version,
      //   exec: process.argv,
      //   cwd: process.cwd(),
      //   waitPids: [ process.pid ],
      //   appDir: path.dirname(app.getPath('exe')),
      //   tempDir: path.join(app.getPath('temp'), 'slobs-updater'),
      //   cacheDir: app.getPath('userData'),
      //   versionFileName: `${releaseChannel}.json`
      // };

      // bootstrap(updateInfo, startApp, app.exit);

      (new Updater(startApp)).run();
    } else {
      startApp();
    }
  });

  ipcMain.on('openDevTools', () => {
    openDevTools();
  });


  ipcMain.on('window-closeChildWindow', (event) => {
    // never close the child window, hide it instead
    if (!childWindow.isDestroyed()) childWindow.hide();
  });


  ipcMain.on('window-focusMain', () => {
    mainWindow.focus();
  });

  // The main process acts as a hub for various windows
  // syncing their vuex stores.
  let registeredStores = {};

  ipcMain.on('vuex-register', event => {
    let win = BrowserWindow.fromWebContents(event.sender);
    let windowId = win.id;

    // Register can be received multiple times if the window is
    // refreshed.  We only want to register it once.
    if (!registeredStores[windowId]) {
      registeredStores[windowId] = win;
      log('Registered vuex stores: ', Object.keys(registeredStores));

      // Make sure we unregister is when it is closed
      win.on('closed', () => {
        delete registeredStores[windowId];
        log('Registered vuex stores: ', Object.keys(registeredStores));
      });
    }

    if (windowId !== workerWindow.id) {
      // Tell the worker window to send its current store state
      // to the newly registered window

      if (workerInitFinished) {
        workerWindow.webContents.send('vuex-sendState', windowId);
      } else {
        waitingVuexStores.push(windowId);
      }
    }
  });

  // Proxy vuex-mutation events to all other subscribed windows
  ipcMain.on('vuex-mutation', (event, mutation) => {
    const senderWindow = BrowserWindow.fromWebContents(event.sender);

    if (senderWindow && !senderWindow.isDestroyed()) {
      const windowId = senderWindow.id;

      Object.keys(registeredStores).filter(id => id !== windowId.toString()).forEach(id => {
        const win = registeredStores[id];
        if (!win.isDestroyed()) win.webContents.send('vuex-mutation', mutation);
      });
    }
  });

  ipcMain.on('restartApp', () => {
    app.relaunch();
    // Closing the main window starts the shut down sequence
    mainWindow.close();
  });

  ipcMain.on('streamlabels-writeFile', (e, info) => {
    fs.writeFile(info.path, info.data, err => {
      if (err) {
        console.log('Streamlabels: Error writing file', err);
      }
    });
  });

  /* The following 3 methods need to live in the main process
     because events bound using the remote module are not
     executed synchronously and therefore default actions
     cannot be prevented. */
  ipcMain.on('webContents-preventNavigation', (e, id) => {
    const contents = webContents.fromId(id);

    if (contents.isDestroyed()) return;

    contents.on('will-navigate', e => {
      e.preventDefault();
    });
  });

  ipcMain.on('webContents-preventPopup', (e, id) => {
    const contents = webContents.fromId(id);

    if (contents.isDestroyed()) return;

    contents.on('new-window', e => {
      e.preventDefault();
    });
  });

  ipcMain.on('webContents-bindYTChat', (e, id) => {
    const contents = webContents.fromId(id);

    if (contents.isDestroyed()) return;

    contents.on('will-navigate', (e, targetUrl) => {
      const url = require('url');
      const parsed = url.parse(targetUrl);

      if (parsed.hostname === 'accounts.google.com') {
        e.preventDefault();
      }
    });
  });

  ipcMain.on('getMainWindowWebContentsId', e => {
    e.returnValue = mainWindow.webContents.id;
  });

  ipcMain.on('requestPerformanceStats', e => {
    const stats = app.getAppMetrics();
    e.sender.send('performanceStatsResponse', stats);
  });

  ipcMain.on('showErrorAlert', () => {
    if (!mainWindow.isDestroyed()) { // main window may be destroyed on shutdown
      mainWindow.send('showErrorAlert');
    }
  });

  // MAC-TODO
  // ipcMain.on('gameOverlayPaintCallback', (e, { contentsId, overlayId }) => {
  //   const contents = webContents.fromId(contentsId);

  //   if (contents.isDestroyed()) return;

  //   contents.on('paint', (event, dirty, image) => {
  //     if (
  //       overlay.paintOverlay(
  //         overlayId,
  //         image.getSize().width,
  //         image.getSize().height,
  //         image.getBitmap(),
  //       ) === 0
  //     ) {
  //       contents.invalidate();
  //     }
  //   });
  // });
}<|MERGE_RESOLUTION|>--- conflicted
+++ resolved
@@ -231,19 +231,8 @@
 
     mainWindow.removeMenu();
 
-<<<<<<< HEAD
     mainWindow.openDevTools({ mode: 'detach' });
 
-    // wait until devtools will be opened and load app into window
-    // it allows to start application with clean cache
-    // and handle breakpoints on startup
-    const LOAD_DELAY = 2000;
-    setTimeout(() => {
-      mainWindow.loadURL(`${global.indexUrl}?windowId=main`);
-    }, isDevMode ? LOAD_DELAY : 0);
-
-=======
->>>>>>> f29020e5
     mainWindow.on('close', e => {
       if (!shutdownStarted) {
         shutdownStarted = true;
@@ -274,13 +263,8 @@
     // Initialize the keylistener
     // require('node-libuiohook').startHook();
 
-<<<<<<< HEAD
-    mainWindow.on('closed', () => {
+    workerWindow.on('closed', () => {
       // require('node-libuiohook').stopHook();
-=======
-    workerWindow.on('closed', () => {
-      require('node-libuiohook').stopHook();
->>>>>>> f29020e5
       session.defaultSession.flushStorageData();
       session.defaultSession.cookies.flushStore(() => app.quit());
     });
@@ -565,6 +549,14 @@
     if (!mainWindow.isDestroyed()) { // main window may be destroyed on shutdown
       mainWindow.send('showErrorAlert');
     }
+  });
+
+  ipcMain.on('getWindowIds', e => {
+    e.returnValue = {
+      worker: workerWindow.id,
+      main: mainWindow.id,
+      child: childWindow.id
+    };
   });
 
   // MAC-TODO
