'use strict';
let lastEventTime = 0;
measure('Main js started');

////////////////////////////////////////////////////////////////////////////////
// Set Up Environment Variables
////////////////////////////////////////////////////////////////////////////////
const pjson = require('./package.json');
if (pjson.env === 'production') {
  process.env.NODE_ENV = 'production';
}
if (pjson.name === 'slobs-client-preview') {
  process.env.SLOBS_PREVIEW = true;
}
if (pjson.name === 'slobs-client-ipc') {
  process.env.SLOBS_IPC = true;
}
process.env.SLOBS_VERSION = pjson.version;

////////////////////////////////////////////////////////////////////////////////
// Modules and other Requires
////////////////////////////////////////////////////////////////////////////////
const { app, BrowserWindow, ipcMain, session, crashReporter, dialog, webContents } = require('electron');
const path = require('path');
const rimraf = require('rimraf');
<<<<<<< HEAD
const electronLog = require('electron-log');
=======

>>>>>>> 9941ebc5
const overlay = require('@streamlabs/game-overlay');

// We use a special cache directory for running tests
if (process.env.SLOBS_CACHE_DIR) {
  app.setPath('appData', process.env.SLOBS_CACHE_DIR);
}

app.setPath('userData', path.join(app.getPath('appData'), 'slobs-client'));

if (process.argv.includes('--clearCacheDir')) {
  rimraf.sync(app.getPath('userData'));
}

// This ensures that only one copy of our app can run at once.
const gotTheLock = app.requestSingleInstanceLock();

if (!gotTheLock) {
  app.quit();
} else {
  const fs = require('fs');
  const bootstrap = require('./updater/build/bootstrap.js');
  const uuid = require('uuid/v4');
  const semver = require('semver');
  const windowStateKeeper = require('electron-window-state');
  const pid = require('process').pid;
  const crashHandler = require('crash-handler');

  app.commandLine.appendSwitch('force-ui-direction', 'ltr');

  /* Determine the current release channel we're
   * on based on name. The channel will always be
   * the premajor identifier, if it exists.
   * Otherwise, default to latest. */
  const releaseChannel = (() => {
    const components = semver.prerelease(pjson.version);

    if (components) return components[0];
    return 'latest';
  })();

  ////////////////////////////////////////////////////////////////////////////////
  // Main Program
  ////////////////////////////////////////////////////////////////////////////////

  const util = require('util');
  const logFile = path.join(app.getPath('userData'), 'app.log');
  const maxLogBytes = 16384;

  // Truncate the log file if it is too long
  if (fs.existsSync(logFile) && fs.statSync(logFile).size > maxLogBytes) {
    const content = fs.readFileSync(logFile);
    fs.writeFileSync(logFile, '[LOG TRUNCATED]\n');
    fs.writeFileSync(logFile, content.slice(content.length - maxLogBytes), { flag: 'a' });
  }

  ipcMain.on('logmsg', (e, msg) => {
    logFromRemote(msg.level, msg.sender, msg.message);
  });

  function logFromRemote(level, sender, msg) {
    msg.split('\n').forEach(line => {
      writeLogLine(`[${new Date().toISOString()}] [${level}] [${sender}] - ${line}`);
    });
  }

  const consoleLog = console.log;
  console.log = (...args) => {
    if (!process.env.SLOBS_DISABLE_MAIN_LOGGING) {
      const serialized = args
        .map(arg => {
          if (typeof arg === 'string') return arg;
    
          return util.inspect(arg);
        })
        .join(' ');

      logFromRemote('info', 'electron-main', serialized);
    }
  };

  const lineBuffer = [];

  function writeLogLine(line) {
    // Also print to stdout
    consoleLog(line);

    lineBuffer.push(`${line}\n`);
    flushNextLine();
  }

  let writeInProgress = false;

  function flushNextLine() {
    if (lineBuffer.length === 0) return;
    if (writeInProgress) return;

    const nextLine = lineBuffer.shift();

    writeInProgress = true;

    fs.writeFile(logFile, nextLine, { flag: 'a' }, (e) => {
      writeInProgress = false;

      if (e) {
        consoleLog('Error writing to log file', e);
        return;
      }

      flushNextLine();
    });
  }

  const os = require('os');
  const cpus = os.cpus();

  // Source: https://stackoverflow.com/questions/10420352/converting-file-size-in-bytes-to-human-readable-string/10420404
  function humanFileSize(bytes, si) {
    var thresh = si ? 1000 : 1024;
    if(Math.abs(bytes) < thresh) {
        return bytes + ' B';
    }
    var units = si
        ? ['kB','MB','GB','TB','PB','EB','ZB','YB']
        : ['KiB','MiB','GiB','TiB','PiB','EiB','ZiB','YiB'];
    var u = -1;
    do {
        bytes /= thresh;
        ++u;
    } while(Math.abs(bytes) >= thresh && u < units.length - 1);
    return bytes.toFixed(1)+' '+units[u];
  }

  console.log('=================================');
  console.log(`Streamlabs OBS`);
  console.log(`Version: ${process.env.SLOBS_VERSION}`);
  console.log(`OS: ${os.platform()} ${os.release()}`);
  console.log(`Arch: ${process.arch}`);
  console.log(`CPU: ${cpus[0].model}`);
  console.log(`Cores: ${cpus.length}`);
  console.log(`Memory: ${humanFileSize(os.totalmem(), false)}`);
  console.log(`Free: ${humanFileSize(os.freemem(), false)}`);
  console.log('=================================');

  app.on('ready', () => {
    // network logging is disabled by default
    if (!process.argv.includes('--network-logging')) return;

    // ignore fs requests
    const filter = { urls: ['https://*', 'http://*'] };

    session.defaultSession.webRequest.onBeforeRequest(filter, (details, callback) => {
      console.log('HTTP REQUEST', details.method, details.url);
      callback(details);
    });

    session.defaultSession.webRequest.onErrorOccurred(filter, (details) => {
      console.log('HTTP REQUEST FAILED', details.method, details.url);
    });

    session.defaultSession.webRequest.onCompleted(filter, (details) => {
      console.log('HTTP REQUEST COMPLETED', details.method, details.url, details.statusCode);
    });
  });

  // Windows
  let workerWindow;
  let mainWindow;
  let childWindow;

  // Somewhat annoyingly, this is needed so that the main window
  // can differentiate between a user closing it vs the app
  // closing the windows before exit.
  let allowMainWindowClose = false;
  let shutdownStarted = false;
  let appShutdownTimeout;

  global.indexUrl = 'file://' + __dirname + '/index.html';

  function openDevTools() {
    childWindow.webContents.openDevTools({ mode: 'undocked' });
    mainWindow.webContents.openDevTools({ mode: 'undocked' });
    workerWindow.webContents.openDevTools({ mode: 'undocked' });
  }

  // TODO: Clean this up
  // These windows are waiting for services to be ready
  let waitingVuexStores = [];
  let workerInitFinished = false;

  function startApp() {
    measure('Begin start');
    const isDevMode = (process.env.NODE_ENV !== 'production') && (process.env.NODE_ENV !== 'test');
    let crashHandlerLogPath = "";
    if (process.env.NODE_ENV !== 'production' || !!process.env.SLOBS_PREVIEW) {
      crashHandlerLogPath = app.getPath('userData');
    }

    crashHandler.startCrashHandler(app.getAppPath(), process.env.SLOBS_VERSION, isDevMode.toString(), crashHandlerLogPath);
    crashHandler.registerProcess(pid, false);

    const Raven = require('raven');

    function handleFinishedReport() {
      dialog.showErrorBox('Something Went Wrong',
      'An unexpected error occured and Streamlabs OBS must be shut down.\n' +
      'Please restart the application.');

      app.exit();
    }

    if (pjson.env === 'production') {

      Raven.config('https://6971fa187bb64f58ab29ac514aa0eb3d@sentry.io/251674', {
        release: process.env.SLOBS_VERSION
      }).install(function (err, initialErr, eventId) {
        handleFinishedReport();
      });

      crashReporter.start({
        productName: 'streamlabs-obs',
        companyName: 'streamlabs',
        ignoreSystemCrashHandler: true,
        submitURL:
          'https://sentry.io/api/1283430/minidump/' +
          '?sentry_key=01fc20f909124c8499b4972e9a5253f2',
        extra: {
          'sentry[release]': pjson.version,
          processType: 'main',
        }
      });
    }

    workerWindow = new BrowserWindow({
      show: false,
      webPreferences: { nodeIntegration: true }
    });

    // setTimeout(() => {
      workerWindow.loadURL(`${global.indexUrl}?windowId=worker`).then(() => measure('workerLoaded'));
      measure('Worker window created');
    // }, 10 * 1000);

    // All renderers should use ipcRenderer.sendTo to send to communicate with
    // the worker.  This still gets proxied via the main process, but eventually
    // we will refactor this to not use electron IPC, which will make it much
    // more efficient.
    ipcMain.on('getWorkerWindowId', event => {
      event.returnValue = workerWindow.webContents.id;
    });

    const mainWindowState = windowStateKeeper({
      defaultWidth: 1600,
      defaultHeight: 1000
    });

    mainWindow = new BrowserWindow({
      minWidth: 800,
      minHeight: 600,
      width: mainWindowState.width,
      height: mainWindowState.height,
      x: mainWindowState.x,
      y: mainWindowState.y,
      show: false,
      frame: false,
      title: 'Streamlabs OBS',
      backgroundColor: '#17242D',
      webPreferences: { nodeIntegration: true, webviewTag: true }
    });

    // setTimeout(() => {
      mainWindow.loadURL(`${global.indexUrl}?windowId=main`);
      measure('Main window created');
    // }, 5 * 1000)

    mainWindowState.manage(mainWindow);

    mainWindow.removeMenu();

    mainWindow.on('close', e => {
      if (!shutdownStarted) {
        shutdownStarted = true;
        workerWindow.send('shutdown');

        // We give the worker window 10 seconds to acknowledge a request
        // to shut down.  Otherwise, we just close it.
        appShutdownTimeout = setTimeout(() => {
          allowMainWindowClose = true;
          if (!mainWindow.isDestroyed()) mainWindow.close();
          if (!workerWindow.isDestroyed()) workerWindow.close();
        }, 10 * 1000);
      }

      if (!allowMainWindowClose) e.preventDefault();
    });

    // prevent worker window to be closed before other windows
    // we need it to properly handle App.stop() in tests
    // since it tries to close all windows
    workerWindow.on('close', e => {
      if (!shutdownStarted) {
        e.preventDefault();
        mainWindow.close();
      }
    });

    ipcMain.on('acknowledgeShutdown', () => {
      if (appShutdownTimeout) clearTimeout(appShutdownTimeout);
    });

    ipcMain.on('shutdownComplete', () => {
      allowMainWindowClose = true;
      mainWindow.close();
      workerWindow.close();
    });

    // Initialize the keylistener
    require('node-libuiohook').startHook();

    workerWindow.on('closed', () => {
      require('node-libuiohook').stopHook();
      session.defaultSession.flushStorageData();
      session.defaultSession.cookies.flushStore(() => app.quit());
    });

    // Pre-initialize the child window
    childWindow = new BrowserWindow({
      show: false,
      frame: false,
      backgroundColor: '#17242D',
      webPreferences: { nodeIntegration: true }
    });

    childWindow.removeMenu();

    childWindow.loadURL(`${global.indexUrl}?windowId=child`);
    measure('Child window created');

    // The child window is never closed, it just hides in the
    // background until it is needed.
    childWindow.on('close', e => {
      if (!shutdownStarted) {
        childWindow.send('closeWindow');

        // Prevent the window from actually closing
        e.preventDefault();
      }
    });

    if (process.env.SLOBS_PRODUCTION_DEBUG) openDevTools();

    // simple messaging system for services between windows
    // WARNING! renderer windows use synchronous requests and will be frozen
    // until the worker window's asynchronous response
    const requests = { };

    function sendRequest(request, event = null, async = false) {
      workerWindow.webContents.send('services-request', request);
      if (!event) return;
      requests[request.id] = Object.assign({}, request, { event, async });
    }

    // use this function to call some service method from the main process
    function callService(resource, method, ...args) {
      sendRequest({
        jsonrpc: '2.0',
        method,
        params: {
          resource,
          args
        }
      });
    }

    ipcMain.on('AppInitFinished', () => {
      workerInitFinished = true;

      waitingVuexStores.forEach(winId => {
        BrowserWindow.fromId(winId).send('initFinished');
      });

      waitingVuexStores.forEach(windowId => {
        workerWindow.webContents.send('vuex-sendState', windowId);
      });
    });

    ipcMain.on('services-request', (event, payload) => {
      sendRequest(payload, event);
    });

    ipcMain.on('services-request-async', (event, payload) => {
      sendRequest(payload, event, true);
    });

    ipcMain.on('services-response', (event, response) => {
      if (!requests[response.id]) return;

      if (requests[response.id].async) {
        requests[response.id].event.reply('services-response-async', response);
      } else {
        requests[response.id].event.returnValue = response;
      }
      delete requests[response.id];
    });

    ipcMain.on('services-message', (event, payload) => {
      const windows = BrowserWindow.getAllWindows();
      windows.forEach(window => {
        if (window.id === workerWindow.id || window.isDestroyed()) return;
        window.webContents.send('services-message', payload);
      });
    });

    if (isDevMode) {
      require('devtron').install();

      // Vue dev tools appears to cause strange non-deterministic
      // interference with certain NodeJS APIs, expecially asynchronous
      // IO from the renderer process.  Enable at your own risk.

      // const devtoolsInstaller = require('electron-devtools-installer');
      // devtoolsInstaller.default(devtoolsInstaller.VUEJS_DEVTOOLS);

      // setTimeout(() => {
      //   openDevTools();
      // }, 10 * 1000);
    }
  }

  const haDisableFile = path.join(app.getPath('userData'), 'HADisable');
  if (fs.existsSync(haDisableFile)) app.disableHardwareAcceleration();

  app.setAsDefaultProtocolClient('slobs');

  app.on('second-instance', (event, argv, cwd) => {
    // Check for protocol links in the argv of the other process
    argv.forEach(arg => {
      if (arg.match(/^slobs:\/\//)) {
        mainWindow.send('protocolLink', arg);
      }
    });

    // Someone tried to run a second instance, we should focus our window.
    if (mainWindow) {
      if (mainWindow.isMinimized()) {
        mainWindow.restore();
      }

      mainWindow.focus();
    }
  });

  app.on('ready', () => {
    measure('App ready');
    if (
      !process.argv.includes('--skip-update') &&
      ((process.env.NODE_ENV === 'production') || process.env.SLOBS_FORCE_AUTO_UPDATE)) {
      const updateInfo = {
        baseUrl: 'https://slobs-cdn.streamlabs.com',
        version: pjson.version,
        exec: process.argv,
        cwd: process.cwd(),
        waitPids: [ process.pid ],
        appDir: path.dirname(app.getPath('exe')),
        tempDir: path.join(app.getPath('temp'), 'slobs-updater'),
        cacheDir: app.getPath('userData'),
        versionFileName: `${releaseChannel}.json`
      };

      bootstrap(updateInfo, startApp, app.exit);
    } else {
      startApp();
    }
  });

  ipcMain.on('openDevTools', () => {
    openDevTools();
  });


  ipcMain.on('window-closeChildWindow', (event) => {
    // never close the child window, hide it instead
    if (!childWindow.isDestroyed()) childWindow.hide();
  });


  ipcMain.on('window-focusMain', () => {
    if (!mainWindow.isDestroyed()) mainWindow.focus();
  });

  // The main process acts as a hub for various windows
  // syncing their vuex stores.
  let registeredStores = {};

  ipcMain.on('vuex-register', event => {
    let win = BrowserWindow.fromWebContents(event.sender);
    let windowId = win.id;

    // Register can be received multiple times if the window is
    // refreshed.  We only want to register it once.
    if (!registeredStores[windowId]) {
      registeredStores[windowId] = win;
      console.log('Registered vuex stores: ', Object.keys(registeredStores));

      // Make sure we unregister is when it is closed
      win.on('closed', () => {
        delete registeredStores[windowId];
        console.log('Registered vuex stores: ', Object.keys(registeredStores));
      });
    }

    if (windowId !== workerWindow.id) {
      // Tell the worker window to send its current store state
      // to the newly registered window

      if (workerInitFinished) {
        win.send('initFinished');
        workerWindow.webContents.send('vuex-sendState', windowId);
      } else {
        waitingVuexStores.push(windowId);
      }
    }
  });

  // Proxy vuex-mutation events to all other subscribed windows
  ipcMain.on('vuex-mutation', (event, mutation) => {
    const senderWindow = BrowserWindow.fromWebContents(event.sender);

    if (senderWindow && !senderWindow.isDestroyed()) {
      const windowId = senderWindow.id;

      Object.keys(registeredStores).filter(id => id !== windowId.toString()).forEach(id => {
        const win = registeredStores[id];
        if (!win.isDestroyed()) win.webContents.send('vuex-mutation', mutation);
      });
    }
  });

  ipcMain.on('restartApp', () => {
    app.relaunch();
    // Closing the main window starts the shut down sequence
    mainWindow.close();
  });

  ipcMain.on('streamlabels-writeFile', (e, info) => {
    fs.writeFile(info.path, info.data, err => {
      if (err) {
        console.log('Streamlabels: Error writing file', err);
      }
    });
  });

  /* The following 3 methods need to live in the main process
     because events bound using the remote module are not
     executed synchronously and therefore default actions
     cannot be prevented. */
  ipcMain.on('webContents-preventNavigation', (e, id) => {
    const contents = webContents.fromId(id);

    if (contents.isDestroyed()) return;

    contents.on('will-navigate', e => {
      e.preventDefault();
    });
  });

  ipcMain.on('webContents-preventPopup', (e, id) => {
    const contents = webContents.fromId(id);

    if (contents.isDestroyed()) return;

    contents.on('new-window', e => {
      e.preventDefault();
    });
  });

  ipcMain.on('webContents-bindYTChat', (e, id) => {
    const contents = webContents.fromId(id);

    if (contents.isDestroyed()) return;

    contents.on('will-navigate', (e, targetUrl) => {
      const url = require('url');
      const parsed = url.parse(targetUrl);

      if (parsed.hostname === 'accounts.google.com') {
        e.preventDefault();
      }
    });
  });

  ipcMain.on('getMainWindowWebContentsId', e => {
    e.returnValue = mainWindow.webContents.id;
  });

  ipcMain.on('requestPerformanceStats', e => {
    const stats = app.getAppMetrics();
    e.sender.send('performanceStatsResponse', stats);
  });

  ipcMain.on('showErrorAlert', () => {
    if (!mainWindow.isDestroyed()) { // main window may be destroyed on shutdown
      mainWindow.send('showErrorAlert');
    }
  });

  ipcMain.on('gameOverlayPaintCallback', (e, { contentsId, overlayId }) => {
    const contents = webContents.fromId(contentsId);

    if (contents.isDestroyed()) return;

    contents.on('paint', (event, dirty, image) => {
      if (
        overlay.paintOverlay(
          overlayId,
          image.getSize().width,
          image.getSize().height,
          image.getBitmap(),
        ) === 0
      ) {
        contents.invalidate();
      }
    });
  });

  ipcMain.on('getWindowIds', e => {
    e.returnValue = {
      worker: workerWindow.id,
      main: mainWindow.id,
      child: childWindow.id,
    };
  });

  ipcMain.on('measure-time', (e, msg, time) => {
    measure(msg, time);
  });
}

// Measure time between events
function measure(msg, time) {
  if (!time) time = Date.now();
  const delta = lastEventTime ? time - lastEventTime : 0;
  lastEventTime = time;
  if (delta > 2000) console.log('------------------');
  console.log(msg, delta + 'ms');
}<|MERGE_RESOLUTION|>--- conflicted
+++ resolved
@@ -23,11 +23,6 @@
 const { app, BrowserWindow, ipcMain, session, crashReporter, dialog, webContents } = require('electron');
 const path = require('path');
 const rimraf = require('rimraf');
-<<<<<<< HEAD
-const electronLog = require('electron-log');
-=======
-
->>>>>>> 9941ebc5
 const overlay = require('@streamlabs/game-overlay');
 
 // We use a special cache directory for running tests
@@ -99,7 +94,7 @@
       const serialized = args
         .map(arg => {
           if (typeof arg === 'string') return arg;
-    
+
           return util.inspect(arg);
         })
         .join(' ');
